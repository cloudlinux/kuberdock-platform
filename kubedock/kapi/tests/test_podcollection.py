--- conflicted
+++ resolved
@@ -16,10 +16,6 @@
 from ..pod import Pod
 from ..images import Image
 from .. import podcollection, helpers
-<<<<<<< HEAD
-from ...exceptions import APIError
-=======
->>>>>>> 127e7b3d
 from ...utils import POD_STATUSES
 from ...users.models import User
 from ...rbac.models import Role
