from pytz import common_timezones, timezone
from datetime import datetime
<<<<<<< HEAD
from flask import Blueprint, request, jsonify
=======
from flask import Blueprint, request, jsonify, current_app
from flask.ext.login import current_user
>>>>>>> 127e7b3d
from flask.views import MethodView

from ..exceptions import PermissionDenied
from ..rbac import check_permission
<<<<<<< HEAD
from ..login import auth_required
=======
from ..decorators import login_required_or_basic_or_token
from ..exceptions import PermissionDenied
>>>>>>> 127e7b3d
from ..utils import KubeUtils, register_api
from ..users.utils import append_offset_to_timezone
from ..kapi.notifications import read_role_events
from ..static_pages.models import MenuItem
from ..system_settings.models import SystemSettings
from ..validation import check_system_settings

settings = Blueprint('settings', __name__, url_prefix='/settings')


# @check_permission("get_permissions", "settings")
# def get_permissions():
#     data = []
#     roles = {r.id: r.to_dict() for r in Role.all()}
#     for res in Resource.all():
#         perms = set()
#         _roles = {}
#         for p in res.permissions:
#             perms.add(p.name)
#             role = roles[p.role_id]
#             rolename = role['rolename']
#             if rolename in _roles:
#                 _roles[rolename].append(p.to_dict())
#             else:
#                 _roles[rolename] = [p.to_dict()]
#         data.append({'id': res.id, 'name': res.name,
#                       'permissions': list(perms),
#                      'roles': _roles, 'all_roles': roles})
#     return roles, data
#
#
# @settings.route('/permissions/<pid>', methods=['PUT'])
# @auth_required
# @check_permission("set_permissions", "settings")
# def permissions(pid):
#     data = request.json or request.form.to_dict()
#     allow = data.get('allow')
#     if allow not in ('true', 'false', True, False):
#         raise APIError("Value error: {0}".format(allow))
#     perm = Permission.query.get(int(pid))
#     if allow in ('true', True):
#         perm.set_allow()
#     else:
#         perm.set_deny()
#     acl.init_permissions()
#     return jsonify({'status': 'OK'})


def enrich_with_plugin_list(data):
    plugins = ['No billing'] + \
        current_app.billing_factory.list_billing_plugins()
    if isinstance(data, list):
        rv = [i for i in data if i.get('name') == 'billing_type']
        if rv:
            rv[0]['options'] = plugins
    elif isinstance(data, dict):
        if data.get('name') == 'billing_type':
            data['options'] = plugins
    return data


@settings.route('/notifications', methods=['GET'])
@auth_required
@KubeUtils.jsonwrap
def get_notifications():
    return read_role_events(KubeUtils._get_current_user().role)


@settings.route('/menu', methods=['GET'])
@auth_required
@KubeUtils.jsonwrap
def get_menu():
    return MenuItem.get_menu()


@settings.route('/timezone', methods=['GET'])
@auth_required
@check_permission('get', 'timezone')
def get_timezone():
    search_result_length = 5
    search = request.args.get('s', '')
    search = search.lower()
    count = 0
    timezones_list = []
    for tz in common_timezones:
        if search in tz.lower():
            timezones_list.append(append_offset_to_timezone(tz))
            count += 1
            if count >= search_result_length:
                break

    return jsonify({'status': 'OK', 'data': timezones_list})


@settings.route('/timezone-list', methods=['GET'])
@auth_required
@check_permission('get', 'timezone')
def get_all_timezones():
    data = ['{0} ({1})'.format(tz, datetime.now(timezone(tz)).strftime('%z'))
            for tz in common_timezones]
    return jsonify({'status': 'OK', 'data': data})


class SystemSettingsAPI(KubeUtils, MethodView):
    decorators = [KubeUtils.jsonwrap, auth_required]
    public_settings = ('billing_type', 'billing_url',
                       'persitent_disk_max_size', 'max_kubes_per_container')

    def get(self, sid):
        if sid is None:
            data = enrich_with_plugin_list(SystemSettings.get_all())
        else:
            data = enrich_with_plugin_list(SystemSettings.get(sid))
        if check_permission('read_private', 'system_settings'):
            return data
        if check_permission('read', 'system_settings'):
            if sid is None:
                return [setting for setting in data
                        if setting.get('name') in self.public_settings]
            if data.get('name') in self.public_settings:
                return data
        raise PermissionDenied()

    @check_permission('write', 'system_settings')
    def post(self):
        pass

    @check_permission('write', 'system_settings')
    def put(self, sid):
        params = self._get_params()
        value = params.get('value')
        check_system_settings(params)
        if value is not None:
            SystemSettings.set(sid, value)
    patch = put

    @check_permission('delete', 'system_settings')
    def delete(self, sid):
        pass

register_api(settings, SystemSettingsAPI, 'settings', '/sysapi/', 'sid', 'int',
             strict_slashes=False)<|MERGE_RESOLUTION|>--- conflicted
+++ resolved
@@ -1,21 +1,11 @@
 from pytz import common_timezones, timezone
 from datetime import datetime
-<<<<<<< HEAD
-from flask import Blueprint, request, jsonify
-=======
 from flask import Blueprint, request, jsonify, current_app
-from flask.ext.login import current_user
->>>>>>> 127e7b3d
 from flask.views import MethodView
 
 from ..exceptions import PermissionDenied
+from ..login import auth_required
 from ..rbac import check_permission
-<<<<<<< HEAD
-from ..login import auth_required
-=======
-from ..decorators import login_required_or_basic_or_token
-from ..exceptions import PermissionDenied
->>>>>>> 127e7b3d
 from ..utils import KubeUtils, register_api
 from ..users.utils import append_offset_to_timezone
 from ..kapi.notifications import read_role_events
