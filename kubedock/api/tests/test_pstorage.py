import json
import unittest
import mock
from kubedock.pods.models import PersistentDisk
from kubedock.testutils.testcases import APITestCase

url = '/pstorage'


class TestPStorageApiGeneral(APITestCase):
    @mock.patch('kubedock.kapi.node_utils.get_nodes_collection')
    def test_user_has_permissions(self, m1):
        m1.return_value = []
        self.assert200(self.open(url, auth=self.userauth))

    def test_admin_has_no_permissions(self):
        self.assert403(self.open(url, auth=self.adminauth))

    def test_not_authenticated_has_no_permissions(self):
        self.assert401(self.open(url, auth=None))


class TestPStorageApiGet(APITestCase):
    url = url

    def setUp(self):
        self.pod = self.fixtures.pod(
            owner_id=self.user.id,
            config=json.dumps({
                "volumes_public": [
                    {
                        "persistentDisk": {"pdSize": 1, "pdName": 'q'},
                    }
                ]

            })
        )
        self.free_pd = PersistentDisk.create(size=3, owner=self.user,
                                             name='free-pd')
        self.non_free_pd = PersistentDisk.create(size=2, owner=self.user,
                                                 name='non-free-pd',
                                                 pod_id=self.pod.id)
        self.free_pd.save()
        self.non_free_pd.save()

    @mock.patch('kubedock.kapi.node_utils.get_nodes_collection')
    def test_get_one(self, m1):
        m1.return_value = []
        device_id = self.free_pd.id
        res = self.user_open(self.item_url(device_id), 'GET')
        self.assert200(res)
        data = res.json['data']
        data_exp = {'name': 'free-pd', 'size': 3, 'owner': self.user.username}
        self.assertEqual(data['id'], device_id)
        for k, v in data_exp.items():
            self.assertEqual(data[k], v)

    @mock.patch('kubedock.kapi.node_utils.get_nodes_collection')
    def test_get_all(self, m1):
        m1.return_value = []
        res = self.user_open()
        self.assert200(res)
        self.assertEqual(res.json['status'], 'OK')
        data_all = res.json['data']
        self.assertEqual(len(data_all), 2)
        data_all_dict = {d['id']: d for d in data_all}
        self.assertEqual(len(data_all_dict), 2)

        pd = self.free_pd
        data = data_all_dict[pd.id]
        expected = {
            'name': 'free-pd',
            'owner': self.user.username,
            'owner_id': self.user.id,
            'size': 3,
            'id': pd.id,
            'pod_id': None,
            'pod_name': None,
            'in_use': False
        }
        for k, v in expected.items():
            self.assertEqual(data[k], v)

        pd = self.non_free_pd
        data = data_all_dict[pd.id]
        expected = {
            'name': 'non-free-pd',
            'owner': self.user.username,
            'owner_id': self.user.id,
            'size': 2,
            'id': pd.id,
            'pod_id': self.pod.id,
            'pod_name': self.pod.name,
            'in_use': True,
        }
        for k, v in expected.items():
            self.assertEqual(data[k], v)

    @mock.patch('kubedock.kapi.node_utils.get_nodes_collection')
    def test_get_free_only(self, m1):
        m1.return_value = []
        res = self.user_open(query_string={'free-only': 'true'})
        self.assert200(res)
        data = res.json['data']
        self.assertEqual(len(data), 1)
        pd_data = data[0]
        expected = {
            'id': self.free_pd.id,
            'name': 'free-pd',
            'in_use': False
        }
        for k, v in expected.items():
            self.assertEqual(pd_data[k], v)

    @mock.patch('kubedock.kapi.node_utils.get_nodes_collection')
    def test_device_not_exists(self, m1):
        m1.return_value = []
        res = self.user_open(self.item_url('not_existed'))
        self.assertAPIError(res, 404, 'PDNotFound')


class TestPStorageApiPost(APITestCase):
    url = url
    devices = [{
        'name': 'device1',
        'size': 1
    }, {
        'name': 'device2',
        'size': 2
    }]
    @unittest.skip('bliss')
    def test_good_path(self):
        resp = self.user_open(url, 'POST', self.devices[0])
        self.assert200(resp)
        disk_id = resp.json['data']['id']
        disk = PersistentDisk.query.get(disk_id)
        self.assertIsNotNone(disk)
        expected = {
            'status': 'OK',
            'data': disk.to_dict()
        }
        self.assertEqual(expected, resp.json)

    def test_size_less_zero(self):
        resp = self.user_open(url, 'POST', {'name': 'some_name', 'size': -1})
        self.assertAPIError(resp, 400, 'ValidationError')
        self.assertEqual(resp.json['data'], {'size': 'min value is 1'})

    def test_size_equal_zero(self):
        resp = self.user_open(url, 'POST', {'name': 'some_name', 'size': 0})
        self.assertAPIError(resp, 400, 'ValidationError')
        self.assertEqual(resp.json['data'], {'size': 'min value is 1'})

    def test_size_is_not_number(self):
        resp = self.user_open(url, 'POST', {'name': 'some_name', 'size': 'zxc'})
        self.assertAPIError(resp, 400, 'ValidationError')
        self.assertEqual(resp.json['data'],
                         {'size': ["field 'size' could not be coerced",
                                   'must be of integer type']})

    def test_size_is_not_specified(self):
        resp = self.user_open(url, 'POST', {'name': 'some_name'})
        self.assertAPIError(resp, 400, 'ValidationError')
        self.assertEqual(resp.json['data'], {'size': 'required field'})

    def test_name_is_not_specified(self):
        resp = self.user_open(url, 'POST', {'size': 1})
        self.assertAPIError(resp, 400, 'ValidationError')
        self.assertEqual(resp.json['data'], {'name': 'required field'})

    def test_name_is_empty(self):
        resp = self.user_open(url, 'POST', {'name': '', 'size': 1})
        self.assertAPIError(resp, 400, 'ValidationError')
        self.assertEqual(resp.json['data'], {'name': [
            ('Latin letters, digits, undescores and dashes are expected only. '
             'Must start with a letter'),
            'empty values not allowed',
        ]})

    def test_name_is_not_a_string(self):
        resp = self.user_open(url, 'POST', {'name': 1, 'size': 1})
        self.assertAPIError(resp, 400, 'ValidationError')
        self.assertEqual(resp.json['data'], {'name': 'must be of string type'})

    def test_already_exists(self):
        existed = PersistentDisk.create(owner=self.user,
                                        name=self.devices[0]['name'], size=1)
        existed.save()
        res = self.user_open(url, 'POST', self.devices[0])
<<<<<<< HEAD
        self.assertStatus(res, 406)
        self.assertEqual(res.json, {
            "data": "device1 already exists",
            "status": "error",
            "type": "APIError"
        })
    @unittest.skip('bliss')
=======
        self.assertAPIError(res, 406, 'DuplicateName')

>>>>>>> 127e7b3d
    @mock.patch('kubedock.pods.models.PersistentDisk.save')
    def test_creation_fallen(self, save_mock):
        save_mock.side_effect = Exception('test exception')
        res = self.user_open(url, 'POST', self.devices[0])
        self.assert400(res)
        self.assertEqual(res.json, {
            "data": "Couldn't save persistent disk.",
            "status": "error",
            "type": "APIError"
        })


class TestPStorageApiDelete(APITestCase):
    url = url

    def setUp(self):
        self.pod = self.fixtures.pod(
            owner_id=self.user.id,
            config=json.dumps({
                "volumes_public": [
                    {
                        "persistentDisk": {"pdSize": 1, "pdName": 'q'},
                    }
                ]
            })
        )
        self.free_pd = PersistentDisk.create(size=3, owner=self.user,
                                             name='free-pd')
        self.non_free_pd = PersistentDisk.create(size=2, owner=self.user,
                                                 name='non-free-pd',
                                                 pod_id=self.pod.id)
        self.free_pd.save()
        self.non_free_pd.save()

    @mock.patch('kubedock.kapi.pstorage.delete_drive_by_id')
    def test_pstorage_delete_called(self, delete_mock):
        res = self.user_open(self.item_url(self.free_pd.id), method='DELETE')
        self.assert200(res)
        delete_mock.assert_called_once_with(self.free_pd.id)

    @mock.patch('kubedock.kapi.node_utils.get_nodes_collection')
    def test_delete_free_pd(self, m1):
        m1.return_value = []
        res = self.user_open(self.item_url(self.free_pd.id), method='DELETE')
        self.assert200(res)
        res1 = self.user_open(self.item_url(self.free_pd.id))
        self.assert404(res1)

    def test_delete_non_free_pd_raise_exception(self):
        res = self.user_open(self.item_url(self.non_free_pd.id),
                             method='DELETE')
        self.assertAPIError(res, 400, 'PDIsUsed')

    @mock.patch('kubedock.kapi.node_utils.get_nodes_collection')
    def test_used_disk_is_not_deleted(self, m1):
        m1.return_value = []
        res = self.user_open(self.item_url(self.non_free_pd.id),
                             method='DELETE')

        self.assert400(res)
        res1 = self.user_open(self.item_url(self.non_free_pd.id))
        self.assert200(res1)

    def test_device_not_exists(self):
        res = self.user_open(self.item_url('not_existed'), method='DELETE')
        self.assert404(res)

    @mock.patch('kubedock.pods.models.PersistentDisk.owner_id',
                new_callable=mock.PropertyMock)
    def test_device_is_not_owned_by_current_user(self, mock_owner_id):
        mock_owner_id.return_value = 0
        res = self.user_open(self.item_url(self.free_pd.id), method='DELETE')
        self.assert403(res)
        self.assertEqual(res.json, {
            "data": "Volume does not belong to current user",
            "status": "error",
            "type": "APIError"
        })

    @mock.patch('kubedock.kapi.pstorage.drive_can_be_deleted')
    def test_cannot_be_deleted(self, mock_can_be_deleted):
        mock_can_be_deleted.return_value = (False, 'Test description')
        res = self.user_open(self.item_url(self.free_pd.id), method='DELETE')
        self.assert400(res)
        self.assertEqual(res.json, {
            "data": "Volume can not be deleted. Reason: Test description",
            "status": "error",
            "type": "APIError"
        })

    def test_not_allowed_without_args(self):
        self.assert405(self.open(method='DELETE', auth=self.userauth))<|MERGE_RESOLUTION|>--- conflicted
+++ resolved
@@ -187,18 +187,8 @@
                                         name=self.devices[0]['name'], size=1)
         existed.save()
         res = self.user_open(url, 'POST', self.devices[0])
-<<<<<<< HEAD
-        self.assertStatus(res, 406)
-        self.assertEqual(res.json, {
-            "data": "device1 already exists",
-            "status": "error",
-            "type": "APIError"
-        })
-    @unittest.skip('bliss')
-=======
         self.assertAPIError(res, 406, 'DuplicateName')
 
->>>>>>> 127e7b3d
     @mock.patch('kubedock.pods.models.PersistentDisk.save')
     def test_creation_fallen(self, save_mock):
         save_mock.side_effect = Exception('test exception')
