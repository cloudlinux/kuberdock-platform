--- conflicted
+++ resolved
@@ -5,10 +5,6 @@
 from ..core import db
 from ..exceptions import APIError
 from ..pods.models import Pod
-<<<<<<< HEAD
-from ..exceptions import APIError
-=======
->>>>>>> 127e7b3d
 from ..utils import get_api_url
 from flask import current_app
 
