--- conflicted
+++ resolved
@@ -253,7 +253,6 @@
         return urlParts[0] + (pars.length > 0 ? '?' + pars.join('&') : "");
     };
 
-<<<<<<< HEAD
     utils.deepClone = function(obj) {
         return (!obj || (typeof obj !== 'object')) ? obj :
             _.isString(obj) ? String.prototype.slice.call(obj) :
@@ -261,7 +260,8 @@
             _.isFunction(obj.clone) ? obj.clone() :
             _.isArray(obj) ? _.map(obj, function(t){ return utils.deepClone(t); }) :
             _.mapObject(obj, function(val) { return utils.deepClone(val); });
-=======
+    };
+
     utils.copyLink = function(text, successMessage, messageState){
         var link = text,
             $txa = $("<textarea />",{val:link,css:{position:"fixed"}}).appendTo("body").select();
@@ -272,7 +272,6 @@
             prompt("Copy to clipboard:\nSelect, Cmd+C, Enter", link);
         }
         $txa.remove();
->>>>>>> b6843446
     };
 
     return utils;
