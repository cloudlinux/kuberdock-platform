--- conflicted
+++ resolved
@@ -262,41 +262,13 @@
     'replicas': {'type': 'integer', 'min': 0, 'max': 1},
     'kube_type': dict(kube_type_schema, kube_type_in_user_package=True,
                       kube_type_exists=True, required=True),
-<<<<<<< HEAD
-    'kuberdock_resolve': {'type': 'list', 'schema': {'type': 'string'}},
-=======
-    'kuberdock_template_id': {
-        'type': 'integer',
-        'min': 0,
-        'nullable': True,
-        'template_exists': True,
-    },
-    'postDescription': {
-        'type': 'string',
-        'nullable': True,
-    },
     'kuberdock_resolve': pod_resolve_schema,
->>>>>>> af0fc638
     'node': {
         'type': 'string',
         'nullable': True,
         'internal_only': True,
     },
-<<<<<<< HEAD
-    'restartPolicy': {
-        'type': 'string', 'required': True,
-        'allowed': ['Always', 'OnFailure', 'Never']
-=======
     'restartPolicy': dict(restart_policy_schema, required=True),
-    'dnsPolicy': {
-        'type': 'string', 'required': False,
-        'allowed': ['ClusterFirst', 'Default']
-    },
-    'status': {
-        'type': 'string', 'required': False,
-        'allowed': ['stopped', 'unpaid']
->>>>>>> af0fc638
-    },
     'volumes': {
         'type': 'list',
         'schema': {
@@ -417,10 +389,7 @@
                             },
                             'name': {
                                 'type': 'string',
-<<<<<<< HEAD
-=======
                                 'required': True,
->>>>>>> af0fc638
                             },
                         },
                     }
@@ -886,31 +855,11 @@
                             "Check /etc/hosts file for correct Node records")
 
     def _validate_match_volumes(self, match_volumes, field, value):
-<<<<<<< HEAD
-        """Used in pod spec root to check volumeMounts and volumes"""
-=======
         """Used in pod spec root to check that volumeMounts match volumes"""
->>>>>>> af0fc638
         if match_volumes:
             volumes_mismatch = check_volumes_match(value)
             if volumes_mismatch:
                 self._error(field, volumes_mismatch)
-<<<<<<< HEAD
-
-    def _validate_volume_type_required(self, vtr, field, value):
-        # Used in volumes list
-        if vtr:
-            for vol in self.document['volumes']:
-                if vol.keys() == ['name']:
-                    self._error(field, 'Volume type is required for volume '
-                                       '"{0}"'.format(value))
-                    return
-                for k in vol.keys():
-                    if k not in SUPPORTED_VOLUME_TYPES + ['name']:
-                        self._error(field,
-                                    'Unsupported volume type "{0}"'.format(k))
-=======
->>>>>>> af0fc638
 
     def _validate_pd_size_max(self, exists, field, value):
         if exists:
@@ -1002,12 +951,6 @@
     # use normalisation only after upgrade to Cerberus 1.0 ...
     validator = V(user=None if user is None else user.username)
     if not validator.validate(data, new_pod_schema):
-<<<<<<< HEAD
-        raise APIError(validator.errors)
-    volumes_mismatch = check_volumes_match(data)
-    if volumes_mismatch:
-        raise APIError(volumes_mismatch)
-=======
         raise ValidationError(validator.errors)
 
     # TODO: with cerberus 1.0 use "rename" normalization rule
@@ -1019,7 +962,6 @@
     if volumes_mismatch:
         raise ValidationError(volumes_mismatch)
     return data
->>>>>>> af0fc638
 
 
 def check_internal_pod_data(data, user=None):
@@ -1130,15 +1072,6 @@
 
 
 def check_volumes_match(pod_config):
-<<<<<<< HEAD
-    vol_names = {v.get('name', '') for v in pod_config.get('volumes') or []}
-
-    for container in pod_config.get('containers') or []:
-        for volume_mount in container.get('volumeMounts') or []:
-            if volume_mount.get('name') not in vol_names:
-                return ('Volume "{0}" is not defined in volumes list'
-                        .format(volume_mount.get('name')))
-=======
     names = {v.get('name', '') for v in pod_config.get('volumes') or []}
 
     for container in pod_config.get('containers') or []:
@@ -1146,5 +1079,4 @@
             if 'name' in volume_mount and volume_mount['name'] not in names:
                 return ('Volume "{0}" ({1}) is not defined in volumes list'
                         .format(volume_mount.get('name'),
-                                volume_mount.get('mountPath')))
->>>>>>> af0fc638
+                                volume_mount.get('mountPath')))