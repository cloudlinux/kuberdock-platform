.status-line{
    color: #4e5665;
    font-size: 13px;
    position: relative;
    font-family: @regular;
    border-bottom: 1px solid #e5e5e5;
    > *{
        color: #4e5665;
        margin-right: 20px;
        margin-bottom: 20px;
        display: inline-block;
        text-decoration: none;
        vertical-align: middle;
        &:hover{
            text-decoration: none;
        }
        &:last-child{
            margin-right: 0;
        }
    }
    .start-btn,
    #startContainer,
    .pay-and-start-btn{
        .mdi('play_arrow',21px, #B5BBC1, #3197EE);
    }
    .stop-btn,
    #stopContainer{
        .mdi('stop',21px, #B5BBC1, #3197EE);
    }
    .check-for-update{
        .mdi('find_replace',21px, #B5BBC1, #3197EE);
    }
    .container-update{
        .mdi('cloud_upload',21px, #B5BBC1, #3197EE);
    }
    .terminate-btn{
        .mdi('delete',21px, #B5BBC1, #3197EE);
        &:hover{
            &:before{
                content: 'delete_forever'
            }
        }
    }
    .stats-btn{
        .mdi('equalizer',21px, #B5BBC1, #3197EE);
    }
    .restart-btn{
        .mdi('autorenew',21px, #B5BBC1, #3197EE);
    }
    .container-update{
        .mdi('cloud_upload',21px, #B5BBC1, #3197EE);
    }
    .edit-btn,
    .edit-container-env,
    .edit-container-general{
        .mdi('create',21px, #B5BBC1, #3197EE);
    }
    .list-btn{
        .mdi('equalizer',21px, #B5BBC1, #3197EE);
        &:before{
            .rotate(-90deg);
        }
    }
    .updateSsh{
        .mdi('update',21px, #B5BBC1, #3197EE);
    }
    .upgrade-btn{
        .mdi('vertical_align_top',21px, #B5BBC1, #3197EE);
        &.back{
            color: #3197ee;
            .mdi('vertical_align_bottom',21px, #3197EE, #B5BBC1);
        }
    }
    .award{
        .mdi('star',21px, #B5BBC1, #B5BBC1);
        &:hover{
            cursor: default;
            span{
                color: #4e5665;
            }
        }
    }
    .ic_reorder{
        .mdi('reorder',21px, #646f82, #3197EE);
    }
    .icon{
        min-height: 21px;
        padding-left: 25px;
        &:before{
            top: 0;
            left: 6px;
            bottom: 0;
            margin: auto;
        }
        &.hover{
            &:hover,
            &:active,
            &:focus {
                cursor: pointer;
                color: #3197ee;
                text-decoration: none;
            }
        }
<<<<<<< HEAD
        > span{
            display: inline-block;
            vertical-align: middle;
        }
        &.status{
          text-transform: capitalize;
        }
        /* start statuses */
        &.ok,
        &.none,
        &.active,
        &.locked,
        &.failed,
        &.unknown,
        &.running,
        &.stopped,
        &.expired,
        &.troubles,
        &.succeeded,
        &.suspended,
        &.terminated,
        &.termination{
            &:before{
                .border-radius(50%);
                width: 12px;
                height: 12px;
            }
        }
        &.ok,
        &.active,
        &.running{
            &:before{
                background-color: #97cd75;
            }
        }
        &.none,
        &.failed,
        &.unknown,
        &.succeeded,
        &.terminated,
        &.termination{
            &:before{
                background-color: #bac1c7;
            }
        }
        &.locked,
        &.stopped,
        &.troubles{
            &:before{
                background-color: #f5544d;
            }
        }
        &.expired,
        &.suspended{
            &:before{
                background-color: #ffb704;
            }
        }
        &.unpaid{
            &:before{
                left: 6px;
                content: '$';
                margin: auto;
                height: 17px;
                color: #F4544C;
                font-size: 19px;
                line-height: 17px;
            }
        }
        &.pending,
        &.waiting,
        &.deletion,
        &.preparing{
            padding-left: 35px;
            position: relative;
            min-height: 20.8px;
            &:before{
                .border-radius(0);
                top: 0;
                left: 0;
                bottom: 0;
                width: 22px;
                content: '';
                margin: auto;
                height: 22px;
                position: absolute;
                background: url('../img/pending.gif') 0 0 no-repeat;
            }
        }
        /* end statuses */
=======
        .statuses();
>>>>>>> 06c86d30
    }
}
/* sidebar icons*/
@sidebarIconDefaultColor: #B5BBC1;
@sidebarIconHoverColor: #3197EE;
@sidebarActiveLinkColor: @sidebarIconHoverColor;
.sidebar{
    .nav-sidebar{
        li{
            &.users{ .mdi('group',18px, @sidebarIconDefaultColor, @sidebarIconHoverColor); }
            &.profile{ .mdi('person',18px, @sidebarIconDefaultColor, @sidebarIconHoverColor); }
            &.variables{ .mdi('tune',18px, @sidebarIconDefaultColor, @sidebarIconHoverColor); }
            &.stats{ .mdi('equalizer',18px, @sidebarIconDefaultColor, @sidebarIconHoverColor); }
            &.logHistory{ .mdi('history',18px, @sidebarIconDefaultColor, @sidebarIconHoverColor); }
            &.license{ .mdi('star_border',18px, @sidebarIconDefaultColor, @sidebarIconHoverColor); }
            &.monitoring{ .mdi('timeline',18px, @sidebarIconDefaultColor, @sidebarIconHoverColor); }
            &.configuration, &.general{ .mdi('settings',18px, @sidebarIconDefaultColor, @sidebarIconHoverColor); }
            &.activityPage{ .mdi('transfer_within_a_station',18px, @sidebarIconDefaultColor, @sidebarIconHoverColor); }
            &.active{
                &:before, a, span{ color: @sidebarActiveLinkColor }
            }
        }
    }
}
/* end sidebar icons*/
.complete{
    .help{
        .mdi('help_outline',20px, #b8c0c5, #3197EE);
        &:hover{
            cursor: default;
        }
    }
}
.close{
     .mdi('close',20px, #b8c0c5, #3197EE);
}

// table icons
table{
    /* statusses */
    span{
        .statuses();
    }
    .deleteNode,
    .deleteUser,
    .remove-env,
    .remove-port,
    .delete-item,
    .remove-volume,
    .terminate-btn,
    #deleteNetwork{
        display: inline-block;
        .mdi('delete',21px, #B5BBC1, #3197EE);
        &.disabled {
            &:before{
                .opacity(0.7);
                color: #B5BBC1;
            }
            &:hover{
                cursor: not-allowed;
                &:before{
                    color: #B5BBC1;
                }
            }
        }
    }
    .blockUser{
        .mdi('block',19px, #B5BBC1, #3197EE);
    }
    .unbind_ip,
    .activeteUser{
        .mdi('lock_open',19px, #B5BBC1, #3197EE);
    }
    .start-btn,
    .unblock_ip,
    .pay-and-start-btn{
        display: inline-block;
        .mdi('play_arrow',21px, #B5BBC1, #3197EE);
    }
    .stop-btn,
    .block_ip{
        display: inline-block;
        .mdi('stop',21px, #B5BBC1, #3197EE);
    }
    .check-for-update{
        display: inline-block;
        .mdi('find_replace',21px, #B5BBC1, #3197EE);
        &.start-atimation{
            &:before{
                .animation(rotating, 1s, linear infinite);
                content: 'autorenew';
            }
        }
    }
    .restart-btn{
        .mdi('autorenew',21px, #B5BBC1, #3197EE);
    }
    .container-update{
        display: inline-block;
        .mdi('cloud_upload',21px, #B5BBC1, #3197EE);
    }
    .edit-item{
        .mdi('create',21px, #B5BBC1, #3197EE);
    }
    .copy-link,
    .copy-ssh-link{
        display: inline-block;
        .mdi('insert_link',21px, #B5BBC1, #3197EE);
    }
    .copy-ssh-password{
        display: inline-block;
        .mdi('vpn_key',21px, #B5BBC1, #3197EE);
    }
    .warning-info-title-ico{
        .mdi('info_outline',19px, #F25555, #F25555);
        &:hover{
            cursor: default;
        }
        &:before{
            .rotate(-180deg);
        }
    }
    .diff-arrow{
        display: inline-block;
        vertical-align: middle;
        .mdi('trending_flat',18px, #8e8e8e, #8e8e8e);
        &:hover{
          cursor: default;
        }
    }
    .diff-added-icon{
        display: inline-block;
        vertical-align: middle;
        .mdi('add',18px, #8e8e8e, #8e8e8e);
        &:hover{
          cursor: default;
        }
        ~ span {
            vertical-align: middle;
            display: inline-block;
        }
    }
    .kubes-more,
    .upgrade-kubes-more{
        .mdi('add_circle_outline',18px, #3197EE, #3197EE);
    }
    .kubes-less,
    .upgrade-kubes-less{
        .mdi('remove_circle_outline',18px, #3197EE, #3197EE);
    }
}
/* edit pod message icons */
.message-pod-canged-info-title-ico{
    display: inline-block;
    vertical-align: middle;
    .mdi('info_outline',24px, inherit, inherit);
    &:hover{
        cursor: default;
    }
    &:before{
        .rotate(-180deg);
    }
}
/* add image icons */
.image-link{
    color: #4e5665;
    .mdi('keyboard_arrow_right',20px, #B5BBC1, #3197EE);
    &:before{
        .border-radius(50%);
        border: 1px solid #B5BBC1;
    }
    &:hover{
        color: #3197EE;
        span{
            color: #3197EE;
        }
        &:before{
            color: #3197EE;
            border-color: #3197EE;
        }
    }
}
.container-image{
    .mdi('wallpaper',100px, #E5E5E5, #E5E5E5);
    text-align: center;
    &:hover{
        cursor: default;
    }
}
#data-collection .item .more a{
    color: #4e5665;
    .mdi('keyboard_arrow_right',20px, #3197EE, #3197EE);
    &:before{
        .border-radius(50%);
        border: 1px solid #3197EE;
    }
    span{
        color: #3197EE;
    }
}
#data-collection .item .like{
    width: 100%;
    border: none;
    float: right;
    text-align: center;
    font-family: @regular;
    background-color: transparent;
    .mdi('thumb_up',21px, #B5BBC1, #B5BBC1);
    &:hover{
        cursor: default;
        span{
            color: #000;
        }
    }
}

.podsControl{
    .removePods{
        .mdi('delete',21px, #B5BBC1, #3197EE);
        &:hover{
            &:before{
                content: 'delete_forever'
            }
        }
    }
    .stopPods{
        .mdi('stop',21px, #B5BBC1, #3197EE);
    }
    .runPods{
        .mdi('play_arrow',21px, #B5BBC1, #3197EE);
    }
    .restartPods{
        .mdi('autorenew',21px, #B5BBC1, #3197EE);
    }
}
.notifyjs-corner{
    .notifyjs-container{
        .notify-close{
            .mdi('close',19px, #fff, #fff);
        }
    }
}
/* TODO REFACTORING */
.control-icons{
    margin-top: 37px;
    .info,
    .servers{
        min-height: 70px;
        margin-bottom: 37px;
        > div{
            color: #1d1d1d;
            font-size: 13px;
            line-height: 19px;
            font-weight: normal;
            font-family: @regular;
        }
    }
    .info{
        padding-left: 94px;
        position: relative;
        &:before{
            content: '';
            position: absolute;
            width: 80px;
            height: 70px;
            left: 0;
            top: 0;
            background: url('../img/info-ico.png') 0 0 no-repeat;
        }
        > div{
            color: #1d1d1d;
            font-size: 13px;
            font-weight: normal;
            font-family: @regular;
        }
    }
    .servers{
        position: relative;
        padding-left: 103px;
        &:before{
            top: 0;
            left: 0;
            width: 80px;
            content: '';
            height: 66px;
            position: absolute;
            background: url('../img/servers.png') 0 0 no-repeat;
        }
    }
    @media (max-width: 768px) {
        .servers{
            padding-left: 94px;
            &:before{
                left: 0;
                bottom: 0;
                margin: auto;
            }
        }
    }
}<|MERGE_RESOLUTION|>--- conflicted
+++ resolved
@@ -101,100 +101,7 @@
                 text-decoration: none;
             }
         }
-<<<<<<< HEAD
-        > span{
-            display: inline-block;
-            vertical-align: middle;
-        }
-        &.status{
-          text-transform: capitalize;
-        }
-        /* start statuses */
-        &.ok,
-        &.none,
-        &.active,
-        &.locked,
-        &.failed,
-        &.unknown,
-        &.running,
-        &.stopped,
-        &.expired,
-        &.troubles,
-        &.succeeded,
-        &.suspended,
-        &.terminated,
-        &.termination{
-            &:before{
-                .border-radius(50%);
-                width: 12px;
-                height: 12px;
-            }
-        }
-        &.ok,
-        &.active,
-        &.running{
-            &:before{
-                background-color: #97cd75;
-            }
-        }
-        &.none,
-        &.failed,
-        &.unknown,
-        &.succeeded,
-        &.terminated,
-        &.termination{
-            &:before{
-                background-color: #bac1c7;
-            }
-        }
-        &.locked,
-        &.stopped,
-        &.troubles{
-            &:before{
-                background-color: #f5544d;
-            }
-        }
-        &.expired,
-        &.suspended{
-            &:before{
-                background-color: #ffb704;
-            }
-        }
-        &.unpaid{
-            &:before{
-                left: 6px;
-                content: '$';
-                margin: auto;
-                height: 17px;
-                color: #F4544C;
-                font-size: 19px;
-                line-height: 17px;
-            }
-        }
-        &.pending,
-        &.waiting,
-        &.deletion,
-        &.preparing{
-            padding-left: 35px;
-            position: relative;
-            min-height: 20.8px;
-            &:before{
-                .border-radius(0);
-                top: 0;
-                left: 0;
-                bottom: 0;
-                width: 22px;
-                content: '';
-                margin: auto;
-                height: 22px;
-                position: absolute;
-                background: url('../img/pending.gif') 0 0 no-repeat;
-            }
-        }
-        /* end statuses */
-=======
         .statuses();
->>>>>>> 06c86d30
     }
 }
 /* sidebar icons*/
