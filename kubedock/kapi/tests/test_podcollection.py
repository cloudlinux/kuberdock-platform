import logging
import mock
import sys
import unittest
import json
import copy
import ipaddress
from random import randrange, choice

from uuid import uuid4

from kubedock.testutils.testcases import DBTestCase, FlaskTestCase
from kubedock.testutils import create_app

from ...exceptions import APIError
from ..pod import Pod
from ..images import Image
from .. import podcollection, helpers
from ...utils import POD_STATUSES
from ...users.models import User
from ...rbac.models import Role


global_patchers = [
    mock.patch.object(podcollection, 'current_app'),
    mock.patch.object(podcollection, 'license_valid'),
    #mock.patch.object(helpers, 'current_app'),
]


def setUpModule():
    for patcher in global_patchers:
        patcher.start()


def tearDownModule():
    for patcher in global_patchers:
        patcher.stop()


def fake_pod(**kwargs):
    parents = kwargs.pop('use_parents', ())
    return type('Pod', parents,
                dict({
                    'namespace': 'n',
                    'owner': 'u',
                    'id': 'u',
                    'status': POD_STATUSES.running,
                }, **kwargs))()


class TestCase(FlaskTestCase):
    def create_app(self):
        return create_app(self)


class TestCaseMixin(object):
    def mock_methods(self, obj, *methods, **replace_methods):
        for method in methods:
            patcher = mock.patch.object(obj, method)
            self.addCleanup(patcher.stop)
            patcher.start()

        for method, replacement in replace_methods.iteritems():
            patcher = mock.patch.object(obj, method, replacement)
            self.addCleanup(patcher.stop)
            patcher.start()


class TestPodCollectionDelete(DBTestCase, TestCaseMixin):
    def setUp(self):
        self.user, _ = self.fixtures.user_fixtures()
        self.internal_user = User.get(podcollection.KUBERDOCK_INTERNAL_USER)

        self.mock_methods(podcollection.PodCollection,
                          '_get_namespaces', '_get_pods',
                          '_merge', '_stop_pod')
        self.mock_methods(podcollection.KubeQuery,
                          'get', 'delete')

        self.app = podcollection.PodCollection(self.user)

    def test_pods_belonging_to_KUBERDOCK_INTERNAL_USER_are_not_deleted(self):
        """
        Tests that when pod owner is podcollection.KUBERDOCK_INTERNAL_USER
        an exception is raised
        """
        pod = fake_pod(sid='s', owner=self.internal_user)

        self.app._get_by_id = (lambda x: pod)

        with self.assertRaises(APIError):
            self.app.delete(str(uuid4()))

        self.assertFalse(self.app.k8squery.delete.called)

    @mock.patch.object(podcollection.helpers, 'mark_pod_as_deleted')
    @mock.patch.object(podcollection.podutils, 'raise_if_failure')
    @mock.patch.object(podcollection.PodCollection, '_drop_namespace')
    @mock.patch.object(podcollection.helpers, 'get_pod_config')
    @mock.patch.object(podcollection.PersistentDisk, 'free')
    def test_pods_belonging_to_KUBERDOCK_INTERNAL_USER_deleted_if_forced(
            self, mock_free_pd, get_pod_config, drop_namespace,
            raise_if_failure, mark_pod_as_deleted):
        """
        Check if pod deletion actually takes place even if user is
        podcollection.KUBERDOCK_INTERNAL_USER when forced
        """
        db_pod = self.fixtures.pod(owner=self.internal_user)
        pod = fake_pod(sid='s', owner=db_pod.owner, id=db_pod.id)
        get_pod_config.return_value = None

        # Monkey-patched podcollection.PodCollection methods
        self.app._get_by_id = (lambda x: pod)

        # Makiing actual call
        self.app.delete(pod.id, force=True)

        mock_free_pd.assert_called_once_with(pod.id)
        drop_namespace.assert_called_once_with(pod.namespace)
        mark_pod_as_deleted.assert_called_once_with(pod.id)

    @mock.patch.object(podcollection.PodCollection, '_drop_namespace')
    @mock.patch.object(podcollection.podutils, 'raise_if_failure')
    @mock.patch.object(podcollection.helpers, 'mark_pod_as_deleted')
    @mock.patch.object(podcollection.PodCollection, '_get_by_id')
    @mock.patch.object(podcollection.helpers, 'get_pod_config')
    @mock.patch.object(podcollection.PersistentDisk, 'free')
    def test_delete_not_called_unless_sid_is_present(self, mock_free_pd,
                                                     get_pod_config,
                                                     get_by_id,
                                                     mark_pod_as_deleted,
                                                     raise_if_failure,
                                                     drop_namespace):
        """
        Makes sure _del not called on sid-less pods (i.e pure kubernetes pods)
        """
        db_pod = self.fixtures.pod(owner=self.user)
        pod = fake_pod(owner=db_pod.owner, id=db_pod.id)
        get_pod_config.return_value = None

        # Monkey-patched podcollection.PodCollection methods
        get_by_id.return_value = pod

        # Making actual call
        self.app.delete(pod.id)

        # Checking our k8s delete query has not been called
        self.assertFalse(self.app.k8squery.delete.called)
        mock_free_pd.assert_called_once_with(pod.id)

    @mock.patch.object(podcollection.podutils, 'raise_if_failure')
    @mock.patch.object(podcollection.PodCollection, '_remove_public_ip')
    @mock.patch.object(podcollection.PodCollection, '_get_by_id')
    @mock.patch.object(podcollection.PodCollection, '_drop_namespace')
    @mock.patch.object(podcollection.helpers, 'get_pod_config')
    @mock.patch.object(podcollection.PersistentDisk, 'free')
    @mock.patch.object(podcollection.helpers, 'mark_pod_as_deleted')
    @mock.patch('kubedock.kapi.podcollection.current_app')
    def test_pod_delete(self, ca_, mark_, mock_free_pd,
                        get_pod_config_mock, pc_drop_namespace_mock,
                        pc_get_by_id_mock, remove_ip_mock,
                        *args, **kwargs):
        """
        Check if an attempt to call mark_pod_as_deleted has been made.
        """
        db_pod = self.fixtures.pod(owner=self.user)
        pod = fake_pod(sid='s', owner=db_pod.owner, id=db_pod.id,
                       public_ip=True)
        #pod = fake_pod(sid='s', public_ip=True)
        get_pod_config_mock.return_value = 'fs'

        # Monkey-patched podcollection.PodCollection methods
        pc_get_by_id_mock.return_value = pod

        self.app.k8squery.get.return_value = {
            'metadata': {},
            'spec': {
                'ports': []}}

        # Making actual call
        self.app.delete(pod.id)

        mock_free_pd.assert_called_once_with(pod.id)
        pc_drop_namespace_mock.assert_called_once_with(pod.namespace)
        remove_ip_mock.assert_called_once_with(pod_id=pod.id)
        mark_.assert_called_once_with(pod.id)
        self.app.k8squery.delete.assert_called_once_with(
            ['services', 'fs'], ns=pod.namespace)

        remove_ip_mock.reset_mock()
        db_pod = self.fixtures.pod(owner=self.user)
        pod = fake_pod(sid='s', owner=db_pod.owner, id=db_pod.id)
        pc_get_by_id_mock.return_value = pod
        self.app.delete(pod.id)
        self.assertFalse(remove_ip_mock.called)


class TestPodCollectionRunService(unittest.TestCase, TestCaseMixin):

    def setUp(self):
        U = type('User', (), {'username': 'bliss'})
        self.mock_methods(podcollection.PodCollection, '_get_namespaces',
                          '_get_pods', '_merge')
        self.pod_collection = podcollection.PodCollection(U())

    @mock.patch.object(podcollection.KubeQuery, 'post')
    def test_pod_run_service(self, post_):
        """
        Test that _run_service generates expected service config
        :type post_: mock.Mock
        """
        # Fake Pod instance
        pod_name = 'bla bla pod'
        pod_id = str(uuid4())
        pod = fake_pod(use_parents=(Pod,), sid='s', name=pod_name, id=pod_id,
                       public_ip='127.0.0.1')

        pod.containers = [{
            'ports': [{'hostPort': 1000, 'containerPort': 80,
                       'isPublic': True},
                      {'containerPort': 80, 'isPublic': False}],
        }]

        # Making actual call
        podcollection.run_service(pod)

        expected_service_conf = (
            '{"kind": "Service", "spec": {"sessionAffinity": "None", "type": '
            '"ClusterIP", "ports": [{"targetPort": 80, "protocol": "TCP", '
            '"name": "c0-p0", "port": 1000}, {"targetPort": 80, '
            '"protocol": "TCP", "name": "c0-p1", "port": 80}], "selector": '
            '{"kuberdock-pod-uid": "%(id)s"}}, '
            '"apiVersion": "v1", "metadata": '
            '{"generateName": "service-", "labels": {"name": '
            '"%(id)s-service"}}}') % {'id': pod_id}
        self.assertEqual(post_.call_count, 1)
        call = post_.call_args
        call_args, call_kwargs = call
        self.assertEqual(call_args[0], ['services'])
        self.assertEqual(json.loads(call_args[1]),
                         json.loads(expected_service_conf))
        self.assertEqual(call_kwargs['ns'], 'n')
        self.assertEqual(call_kwargs['rest'], True)


class TestPodCollectionMakeNamespace(unittest.TestCase, TestCaseMixin):

    def setUp(self):
        U = type('User', (), {'username': 'bliss'})

        self.mock_methods(podcollection.PodCollection, '_get_namespaces',
                          '_get_pods', '_merge')

        self.pod_collection = podcollection.PodCollection(U())
        self.test_ns = "user-unnamed-1-82cf712fd0bea4ac37ab9e12a2ee3094"

    @mock.patch.object(podcollection.KubeQuery, 'post')
    def test_pod_make_namespace_is_presented(self, post_):
        """
        Test that _make_namespace do nothing when ns already exists
        :type post_: mock.Mock
        """
        self.pod_collection._get_namespace = mock.Mock(return_value=True)

        # Actual call
        self.pod_collection._make_namespace(self.test_ns)

        self.pod_collection._get_namespace.assert_called_once_with(
            self.test_ns)
        self.assertEquals(post_.called, False)

    @mock.patch.object(podcollection.KubeQuery, 'post')
    def test_pod_make_namespace_new_created(self, post_):
        """
        Test that _make_namespace create new ns
        :type post_: mock.Mock
        """
        self.pod_collection._get_namespace = mock.Mock(return_value=None)

        # Actual call
        self.pod_collection._make_namespace(self.test_ns)

        ns_conf = '{"kind": "Namespace", "apiVersion": "v1", ' \
                  '"metadata": {"name": ' \
                  '"%s"}}' % self.test_ns
        self.pod_collection._get_namespace.assert_called_once_with(
            self.test_ns)
        self.assertEqual(post_.call_count, 1)
        call = post_.call_args
        call_args, call_kwargs = call
        self.assertEqual(call_args[0], ['namespaces'])
        self.assertEqual(json.loads(call_args[1]),
                         json.loads(ns_conf))
        self.assertEqual(call_kwargs['ns'], False)
        self.assertEqual(call_kwargs['rest'], True)


class TestPodCollectionGetNamespaces(TestCase, TestCaseMixin):

    def setUp(self):
        pods = [
            fake_pod(
                name='Unnamed-1',
                is_deleted=False,
                namespace='user-unnamed-1-82cf712fd0bea4ac37ab9e12a2ee3094'
            ),
            fake_pod(
                name='test-some-long.pod.name1',
                is_deleted=False,
                namespace='user-test-some-long-pod-name1-'
                          '8e8843452313cdc9edec704dee6919bb'
            ),
            fake_pod(
                name='Pod with some weird name #3',
                is_deleted=False,
                namespace='ccc6736151b6011c2442c72ddb077be6'
            ),
        ]
        U = type('User', (), {'username': 'user', 'pods': pods})
        self.get_ns_patcher = mock.patch.object(podcollection.PodCollection,
                                                '_get_namespaces')
        self.addCleanup(self.get_ns_patcher.stop)
        self.get_ns_patcher.start()

        self.mock_methods(podcollection.PodCollection, '_get_pods', '_merge')

        self.pod_collection = podcollection.PodCollection(U())

    @mock.patch.object(podcollection.KubeQuery, 'get')
    def test_pod_get_namespaces(self, get_mock):
        """
        Test that _get_namespaces returns list of correct namespaces for this
        user
        """
        test_nses = [
            'default',
            'kuberdock-internal-kuberdock-d-80ca388842da44badab255d8dccfca5c',
            'user-test-some-long-pod-name1-8e8843452313cdc9edec704dee6919bb',
            'user-unnamed-1-82cf712fd0bea4ac37ab9e12a2ee3094',
            'ccc6736151b6011c2442c72ddb077be6',
        ]
        ns_items = {'items': [{'metadata': {'name': i}} for i in test_nses]}
        get_mock.return_value = ns_items

        # Actual call
        get_mock.reset_mock()
        self.get_ns_patcher.stop()
        res = self.pod_collection._get_namespaces()
        self.get_ns_patcher.start()

        get_mock.assert_called_once_with(['namespaces'], ns=False)
        self.assertEquals(res, test_nses[2:])

    @mock.patch.object(podcollection.KubeQuery, 'delete')
    def test_pod_drop_namespace(self, del_):
        """
        Test that _drop_namespace call _del with expected args.
        """
        test_ns = 'some-ns'

        # Actual call
        self.pod_collection._drop_namespace(test_ns)

        del_.assert_called_once_with(['namespaces', test_ns], ns=False)


class TestPodCollection(DBTestCase, TestCaseMixin):
    def setUp(self):
        self.user, _ = self.fixtures.user_fixtures()
        self.pods = [{'id': 1, 'name': 'Unnamed-1',
                      'namespace': 'Unnamed-1-namespace-md5',
                      'owner': self.user, 'containers': [],
                      'volumes': []},
                     {'id': 2, 'name': 'Unnamed-2', 'namespace':
                         'Unnamed-2-namespace-md5',
                      'owner': self.user, 'containers': [], 'volumes': []}]

        self.pods_output = copy.deepcopy(self.pods)
        for pod in self.pods_output:
            # Some fields excluded from output due to security
            pod.pop('namespace', None)
            pod.pop('owner', None)

        self.mock_methods(podcollection.PodCollection, '_get_namespaces',
                          '_get_pods', '_merge')

        self.pod_collection = podcollection.PodCollection(self.user)
        self.pod_collection._collection = {}
        for data in self.pods:
            pod = Pod(data)
            self.pod_collection._collection[pod.id, pod.namespace] = pod

    def test_collection_get_as_json(self):
        self.assertItemsEqual(json.loads(self.pod_collection.get()),
                              self.pods_output)
        self.assertEqual(json.loads(self.pod_collection.get(1)),
                         self.pods_output[0])

    def test_collection_get(self):
        self.assertItemsEqual(self.pod_collection.get(as_json=False),
                              self.pods_output)
        self.assertEqual(self.pod_collection.get(1, as_json=False),
                         self.pods_output[0])

    def test_collection_get_by_id_if_id_not_exist(self):
        with self.assertRaises(podcollection.PodNotFound):
            self.pod_collection.get(3)


# TODO: use DBTestCase and move common mocks in setUp
class TestPodCollectionStartPod(TestCase, TestCaseMixin):
    def setUp(self):
        U = type('User', (), {'username': 'user'})

        self.mock_methods(podcollection.PodCollection, '_get_namespaces',
<<<<<<< HEAD
                          '_get_pods', '_merge', 'replace_config',
                          '_apply_edit')
=======
                          '_get_pods', '_merge')
        self.mock_methods(podcollection.helpers, 'replace_pod_config')
>>>>>>> 6e76e865

        self.pod_collection = podcollection.PodCollection(U())

        self.test_service_name = 'service-eu53y'
        self.pod_collection._run_service = mock.Mock(
            return_value={'metadata': {'name': self.test_service_name},
                          'spec': {'clusterIP': '1.1.1.1'}})

        self.valid_config = '{"valid": "config"}'
        self.test_pod = fake_pod(
            use_parents=(mock.Mock,),
            name='unnamed-1',
            is_deleted=False,
            status=POD_STATUSES.stopped,
            kind='replicationcontrollers',
            namespace="user-unnamed-1-82cf712fd0bea4ac37ab9e12a2ee3094",
            containers=[{
                'ports': [{'hostPort': 1000, 'containerPort': 80,
                           'isPublic': True},
                          {'containerPort': 80, 'isPublic': False}],
                'name': '2dbgdc',
                'state': POD_STATUSES.stopped,
            }]
        )

    def _check_status(self, response, status):
        self.assertEqual(self.test_pod.status, status)
        self.assertEqual(self.test_pod.containers[0]['state'], status)
        self.assertEqual(response, self.test_pod.as_dict.return_value)

<<<<<<< HEAD
    @mock.patch.object(podcollection, 'DBPod')
    @mock.patch.object(podcollection.PodCollection,
                       '_get_replicationcontroller')
    @mock.patch.object(podcollection.PodCollection, '_raise_if_failure')
    @mock.patch.object(podcollection.PodCollection, '_post')
    @mock.patch.object(podcollection.PodCollection, '_make_namespace')
    def test_pod_normal_first_start(self, mk_ns, post_, rif, mk_get_rc, DBPod):
=======
    @mock.patch.object(podcollection, 'send_pod_status_update')
    @mock.patch.object(podcollection.helpers, 'replace_pod_config')
    @mock.patch.object(podcollection, 'DBPod')
    @mock.patch.object(podcollection, 'run_service')
    @mock.patch.object(podcollection, 'get_replicationcontroller')
    @mock.patch.object(podcollection.podutils, 'raise_if_failure')
    @mock.patch.object(podcollection.KubeQuery, 'post')
    def test_pod_prepare_and_run_task(
            self, post_mock,
            raise_if_failure_mock, get_rc_mock, run_service_mock,
            dbpod_mock, replace_pod_config_mock,
            send_pod_status_update_mock):
>>>>>>> 6e76e865
        """
        Test first _start_pod in usual case
        :type post_: mock.Mock
        :type mk_ns: mock.Mock
        :type rif: mock.Mock
        """
<<<<<<< HEAD

        mk_get_rc.side_effect = APIError('no rc')
        DBPod.query.get().get_dbconfig.return_value = {'volumes': []}
=======
        get_rc_mock.side_effect = APIError('no rc')
>>>>>>> 6e76e865
        self.test_pod.prepare = mock.Mock(return_value=self.valid_config)
        dbpod = mock.Mock()
        dbpod_mock.query.get.return_value = dbpod
        dbpod.get_dbconfig.return_value = {'volumes': []}

        # Actual call
        res = podcollection.prepare_and_run_pod_task(self.test_pod)

<<<<<<< HEAD
        mk_ns.assert_called_once_with(self.test_pod.namespace)
        DBPod.query.get().get_dbconfig.assert_called_once_with()
        self.pod_collection._run_service.assert_called_once_with(self.test_pod)
=======
        run_service_mock.assert_called_once_with(self.test_pod)
>>>>>>> 6e76e865
        self.test_pod.prepare.assert_called_once_with()
        post_mock.assert_called_once_with(
            [self.test_pod.kind], json.dumps(self.valid_config), rest=True,
            ns=self.test_pod.namespace)
        self.assertTrue(raise_if_failure_mock.called)
        replace_pod_config_mock.assert_called_once_with(
            self.test_pod, dbpod.get_dbconfig.return_value)
        self._check_status(res, POD_STATUSES.pending)
        send_pod_status_update_mock.assert_called_once_with(
            POD_STATUSES.pending, dbpod, 'MODIFIED')

<<<<<<< HEAD
    @mock.patch.object(podcollection, 'DBPod')
    @mock.patch.object(podcollection.PodCollection,
                       '_get_replicationcontroller')
    @mock.patch.object(podcollection.PodCollection, '_post')
    @mock.patch.object(podcollection.PodCollection, '_make_namespace')
    def test_pod_first_start_without_ports(self, mk_ns, post_, mk_get_rc, DBPod):
=======
    @mock.patch.object(podcollection.helpers, 'set_pod_status')
    @mock.patch.object(podcollection, 'prepare_and_run_pod_task')
    @mock.patch.object(podcollection.PodCollection, '_make_namespace')
    def test_pod_start(self, mk_ns, run_pod_mock, set_pod_status):
>>>>>>> 6e76e865
        """
        Test first _start_pod for pod without ports
        :type post_: mock.Mock
        """
<<<<<<< HEAD
        mk_get_rc.side_effect = APIError('no rc')
        saved_ports = self.test_pod.containers[0]['ports']
        self.test_pod.containers[0]['ports'] = []

        DBPod.query.get().get_dbconfig.return_value = {'volumes': []}
        self.test_pod.prepare = mock.Mock(return_value=self.valid_config)

        self.pod_collection._run_service.reset_mock()

        # Actual call
        res = self.pod_collection._start_pod(self.test_pod)

        mk_ns.assert_called_once_with(self.test_pod.namespace)
        DBPod.query.get().get_dbconfig.assert_called_once_with()
        self.assertEquals(self.pod_collection._run_service.called, False)
        self.test_pod.prepare.assert_called_once_with()
        post_.assert_called_once_with(
            [self.test_pod.kind], json.dumps(self.valid_config),
            ns=self.test_pod.namespace, rest=True)
        self._check_status(res, POD_STATUSES.pending)

        self.test_pod.containers[0]['ports'] = saved_ports

    @mock.patch.object(podcollection, 'DBPod')
    @mock.patch.object(podcollection.PodCollection, '_get_replicationcontroller')
    @mock.patch.object(podcollection.PodCollection, '_post')
    @mock.patch.object(podcollection.PodCollection, '_make_namespace')
    def test_pod_normal_second_start(self, mk_ns, post_, mk_get_rc, DBPod):
=======
        pod = fake_pod(
            use_parents=(Pod,),
            name='unnamed-1',
            is_deleted=False,
            status=POD_STATUSES.stopped,
            kind='replicationcontrollers',
            namespace="user-unnamed-1-82cf712fd0bea4ac37ab9e12a2ee3094",
            containers=[{
                'ports': [],
                'name': '2dbgdc',
                'state': POD_STATUSES.stopped,
            }]
        )

        # Actual call
        res = self.pod_collection._start_pod(pod)

        mk_ns.assert_called_once_with(pod.namespace)
        run_pod_mock.delay.assert_called_once_with(pod)
        self.assertEqual(pod.status, POD_STATUSES.preparing)

    @mock.patch.object(podcollection, 'send_pod_status_update')
    @mock.patch.object(podcollection, 'run_service')
    @mock.patch.object(podcollection, 'DBPod')
    @mock.patch.object(podcollection, 'get_replicationcontroller')
    @mock.patch.object(podcollection.KubeQuery, 'post')
    def test_pod_prepare_and_run_task_second_start(
            self, post_, mk_get_rc, dbpod_mock, run_service_mock,
            send_pod_status_update_mock):
>>>>>>> 6e76e865
        """
        Test second _start_pod in usual case
        :type post_: mock.Mock
        """

        mk_get_rc.side_effect = APIError('no rc')
        DBPod.query.get().get_dbconfig.return_value = {
            'volumes': [], 'service': self.test_service_name}
        self.test_pod.prepare = mock.Mock(return_value=self.valid_config)

        dbpod = mock.Mock()
        dbpod_mock.query.get.return_value = dbpod
        dbpod.get_dbconfig.return_value = {
            'volumes': [], 'service': self.test_service_name
        }

        # Actual call
        res = podcollection.prepare_and_run_pod_task(self.test_pod)

<<<<<<< HEAD
        mk_ns.assert_called_once_with(self.test_pod.namespace)
        DBPod.query.get().get_dbconfig.assert_called_once_with()
        self.assertEquals(self.pod_collection._run_service.called, False)
=======
        dbpod.get_dbconfig.assert_called_once_with()
        self.assertFalse(run_service_mock.called)
>>>>>>> 6e76e865
        self.test_pod.prepare.assert_called_once_with()
        post_.assert_called_once_with(
            [self.test_pod.kind], json.dumps(self.valid_config), rest=True,
            ns=self.test_pod.namespace)
        self._check_status(res, POD_STATUSES.pending)
        send_pod_status_update_mock.assert_called_once_with(
            POD_STATUSES.pending, dbpod, 'MODIFIED')

    def test_needs_public_ip(self):
        test_conf = {
            'containers': [{
                'ports': [{'hostPort': 1000, 'containerPort': 80,
                           'isPublic': True},
                          {'containerPort': 80, 'isPublic': False}],
            }]
        }
        test_conf2 = {
            'containers': [{
                'ports': [{'hostPort': 1000, 'containerPort': 80,
                           'isPublic': False},
                          {'containerPort': 80, 'isPublic': False}],
            }]
        }
        self.assertTrue(self.pod_collection.needs_public_ip(test_conf))
        self.assertFalse(self.pod_collection.needs_public_ip(test_conf2))

    @mock.patch.object(podcollection, 'DBPod')
    @mock.patch.object(podcollection.PodCollection, '_get_replicationcontroller')
    @mock.patch.object(podcollection.PodCollection, '_put')
    @mock.patch.object(podcollection.PodCollection, '_make_namespace')
    def test_apply_edit_called(self, mk_ns, post_, mk_get_rc, DBPod):
        config = {'volumes': [], 'service': self.test_service_name}
        DBPod.query.get().get_dbconfig.return_value = config
        self.test_pod.prepare = mock.Mock(return_value=self.valid_config)
        self.pod_collection._apply_edit.return_value = (self.test_pod, config)

        self.pod_collection._start_pod(
            self.test_pod, {'commandOptions': {'applyEdit': True}})
        self.pod_collection._apply_edit.assert_called_once_with(
            self.test_pod, DBPod.query.get(), config)


class TestPodCollectionStopPod(unittest.TestCase, TestCaseMixin):

    def setUp(self):
        U = type('User', (), {'username': 'user'})
        self.mock_methods(podcollection.PodCollection, '_get_namespaces',
                          '_get_pods', '_merge')
        self.pod_collection = podcollection.PodCollection(U())

    @mock.patch.object(podcollection.PersistentDisk, 'free')
    @mock.patch.object(podcollection.scale_replicationcontroller_task,
                       'apply_async')
    def test_pod_normal_stop(self, mk_scale_rc, free_pd_mock):
        """
        Test _stop_pod in usual case
        :type del_: mock.Mock
        :type rif: mock.Mock
        """
        pod = fake_pod(
            use_parents=(mock.Mock,),
            status=POD_STATUSES.running,
            namespace="user-unnamed-1-82cf712fd0bea4ac37ab9e12a2ee3094",
            containers=[{
                'name': '2dbgdc',
                'state': POD_STATUSES.running,
            }]
        )

        # Actual call
        res = self.pod_collection._stop_pod(pod)

        pod.set_status.assert_called_once_with(POD_STATUSES.stopped)
        mk_scale_rc.assert_called_once_with((pod.id,))

        free_pd_mock.assert_called_once_with(pod.id)

        self.assertEqual(pod.containers[0]['state'], POD_STATUSES.stopped)
        self.assertEqual(res, pod.as_dict.return_value)

    # TODO: "Pod is already stopped" test


class TestPodCollectionPreprocessNewPod(DBTestCase, TestCaseMixin):
    def setUp(self):
        self.mock_methods(podcollection.PodCollection, '_get_namespaces',
                          '_get_pods', '_merge', '_get_secrets', '_check_trial')
        self.mock_methods(podcollection,
                          'extract_secrets', 'fix_relative_mount_paths')
        podcollection.extract_secrets.return_value = set()

        self.user, _ = self.fixtures.user_fixtures()
        self.params = {'name': 'nginx', 'containers': []}
        self.pod_collection = podcollection.PodCollection(self.user)

    @mock.patch.object(podcollection.PodCollection, '_make_secret',
                       mock.Mock())
    @mock.patch.object(podcollection.Image, 'check_containers')
    def test_check_containers_called(self, check_):
        old_secret = ('username-1', 'password-1', 'regist.ry')
        same_secret = ('username-2', 'password-2', 'regist.ry')
        new_secret = ('username-3', 'password-3', 'regist.ry')
        containers = [
            {'image': 'wncm/test_image:4', 'name': 'a', 'args': ['nginx'],
<<<<<<< HEAD
             'secret': dict(zip(['username', 'password'], same_secret))},
            {'image': 'quay.io/wncm/test_image', 'name': 'b', 'args': ['nginx'],
             'secret': dict(zip(['username', 'password'], new_secret))},
=======
             'secret': {'username': secrets[0][0], 'password': secrets[0][1]}},
            {'image': 'quay.io/wncm/test_image',
             'name': 'b', 'args': ['nginx'],
             'secret': {'username': secrets[1][0], 'password': secrets[1][1]}},
>>>>>>> 6e76e865
        ]
        params = dict(self.params, containers=containers)
        podcollection.extract_secrets.return_value = set([new_secret,
                                                          same_secret])
        _, secrets = self.pod_collection._preprocess_new_pod(params)
        podcollection.extract_secrets.assert_called_once_with(
            params['containers'])
        self.assertItemsEqual(secrets, [new_secret, same_secret])
        check_.assert_called_once_with(containers, secrets)

        # edit pod
        check_.reset_mock()
        self.pod_collection._get_secrets.return_value = {
            'secret-name-1': old_secret,
            'secret-name-2': same_secret,
        }
        original_pod = 'original-pod'
        _, secrets = self.pod_collection._preprocess_new_pod(
            params, original_pod=original_pod)
        self.pod_collection._get_secrets.assert_called_once_with(original_pod)
        self.assertItemsEqual(secrets, [old_secret, same_secret, new_secret])
        check_.assert_called_once_with(containers, secrets)

    def test_check_trial_called(self):
        self.pod_collection._preprocess_new_pod(self.params)
        self.pod_collection._check_trial.assert_called_once_with(self.params)

        self.pod_collection._check_trial.reset_mock()
        self.pod_collection._preprocess_new_pod(self.params, skip_check=True)
        self.assertFalse(self.pod_collection._check_trial.called)

    def test_fix_relative_mount_paths(self):
        self.pod_collection._preprocess_new_pod(self.params)
        podcollection.fix_relative_mount_paths.assert_called_once_with(
            self.params['containers'])


class TestPodCollectionAdd(DBTestCase, TestCaseMixin):
    def setUp(self):
        self.mock_methods(podcollection.PodCollection, '_get_namespaces',
                          '_get_pods', '_merge', '_save_pod', '_check_trial',
                          '_make_namespace', '_preprocess_new_pod')
        self.mock_methods(podcollection, 'Pod')

        self.user, _ = self.fixtures.user_fixtures(
            role_id=Role.by_rolename('TrialUser').id)
        pod_id = str(uuid4())
        podcollection.Pod.return_value.namespace = pod_id
        podcollection.Pod.return_value.owner = self.user
        podcollection.Pod.return_value.id = pod_id

        self.name = 'nginx'
        self.params = {'name': self.name, 'containers': ()}
        self.namespace = pod_id

        podcollection.PodCollection._preprocess_new_pod.return_value = (
            self.params, ())

        self.pod_collection = podcollection.PodCollection(self.user)

    @mock.patch.object(podcollection.PodCollection, '_make_namespace')
    def test_make_namespace_called(self, make_namespace_):
        self.pod_collection.add(self.params)
        make_namespace_.assert_called_once_with(self.namespace)

    @mock.patch.object(podcollection, 'extract_secrets')
    @mock.patch.object(podcollection.PodCollection, '_make_secret')
    def test_make_secret_called(self, make_secret_, extract_secrets_):
        secrets = [('test_user', 'test_password', mock.ANY),
                   ('test_user2', 'test_password2', mock.ANY)]
        podcollection.PodCollection._preprocess_new_pod.return_value = (
            self.params, secrets)
        extract_secrets_.return_value = set(secrets)

        self.pod_collection.add(self.params, skip_check=True)
        make_secret_.assert_has_calls([mock.call(self.namespace, *secrets[0]),
                                       mock.call(self.namespace, *secrets[1])],
                                      any_order=True)

    @mock.patch('kubedock.kapi.podcollection.uuid4')
    def test_pod_create_called(self, uuid4_):
        uuid4_.return_value = self.namespace
        self.pod_collection.add(self.params)
        podcollection.Pod.assert_called_once_with({
            'id': uuid4_.return_value,
            'name': self.name,
            'namespace': self.namespace,
            'sid': mock.ANY,
            'status': 'stopped',
            'containers': (),
        })

    def test_pod_compose_persistent_called(self):
        self.pod_collection.add(self.params)
        pod_ = podcollection.Pod.return_value
        pod_.compose_persistent.assert_called_once_with()

    def test_save_pod_called(self):
        self.pod_collection.add(self.params)
        self.assertTrue(self.pod_collection._save_pod.called)

    @mock.patch('kubedock.kapi.podcollection.uuid4')
    def test_preprocess_new_pod_called(self, uuid4_):
        uuid4_.return_value = self.namespace
        self.pod_collection.add(self.params)
        self.pod_collection._preprocess_new_pod.assert_called_once_with(
            self.params, skip_check=False)

    def test_pod_forge_dockers_called(self):
        self.pod_collection.add(self.params)
        pod_ = podcollection.Pod.return_value
        self.assertTrue(pod_._forge_dockers.called)

    @mock.patch.object(podcollection.PodCollection, 'needs_public_ip')
    def test_pod_needs_public_ip_called(self, _npip):
        self.pod_collection.add(self.params)
        self.assertTrue(_npip.called)

    def test_pod_as_dict_called(self):
        self.pod_collection.add(self.params)
        pod_ = podcollection.Pod.return_value
        print(pod_)
        self.assertTrue(pod_.as_dict.called)


class TestPodCollectionUpdate(unittest.TestCase, TestCaseMixin):
    def setUp(self):
        # mock all these methods to prevent any accidental calls
        self.mock_methods(podcollection.PodCollection, '_get_namespaces',
                          '_get_pods', '_merge',
                          '_start_pod', '_stop_pod', '_resize_replicas',
                          # '_do_container_action'
                          )

        U = type('User', (), {'username': 'oergjh'})
        self.pod_collection = podcollection.PodCollection(U())

    def _create_dummy_pod(self):
        """ Generate random pod_id and new mock pod. """
        return str(uuid4()), mock.create_autospec(Pod, instance=True)

    @mock.patch.object(podcollection.PodCollection, '_get_by_id')
    def test_pod_not_found(self, get_by_id_mock):
        """ if the pod was not found, update must raise an error """
        get_by_id_mock.side_effect = Exception
        pod_id, _ = self._create_dummy_pod()
        pod_data = {'command': 'start'}
        with self.assertRaises(Exception):
            self.pod_collection.update(pod_id, pod_data)
        get_by_id_mock.assert_called_once_with(pod_id)

    @mock.patch.object(podcollection.PodCollection, '_get_by_id')
    def test_pod_unknown_command(self, get_by_id_mock):
        """ In case of an unknown command, update must raise an error """
        pod_id, pod = self._create_dummy_pod()
        pod_data = {'command': 'some_weird_stuff'}
        get_by_id_mock.return_value = pod

        with self.assertRaises(Exception):
            self.pod_collection.update(pod_id, pod_data)
        get_by_id_mock.assert_called_once_with(pod_id)

    @mock.patch.object(podcollection.PodCollection, '_get_by_id')
    def test_pod_command(self, get_by_id_mock):
        """ Test usual cases (update with correct commands) """
        pod_id, pod = self._create_dummy_pod()
        get_by_id_mock.return_value = pod

        def patch_method(method):
            return mock.patch.object(
                podcollection.PodCollection, method)

        with patch_method('_start_pod') as start_pod_mock:
            pod_data = {'command': 'start'}
            self.pod_collection.update(pod_id, pod_data)
            start_pod_mock.assert_called_once_with(pod, {})

        with patch_method('_stop_pod') as stop_pod_mock:
            pod_data = {'command': 'stop'}
            self.pod_collection.update(pod_id, pod_data)
            stop_pod_mock.assert_called_once_with(pod, {})

        with patch_method('_resize_replicas') as resize_replicas_mock:
            pod_data = {'command': 'resize'}
            resize_replicas_mock.return_value = 12345  # new length
            result = self.pod_collection.update(pod_id, pod_data)
            self.assertEqual(result, resize_replicas_mock.return_value)
            resize_replicas_mock.assert_called_once_with(pod, {})

        with patch_method('_change_pod_config') as change_pod_config_mock:
            pod_data = {'command': 'change_config'}
            self.pod_collection.update(pod_id, pod_data)
            change_pod_config_mock.assert_called_once_with(pod, {})

        get_by_id_mock.assert_has_calls([mock.call(pod_id)] * 4)


@unittest.skip('Not supported')
class TestPodCollectionDoContainerAction(unittest.TestCase, TestCaseMixin):
    # some available actions
    actions = ('start', 'stop', 'rm')

    def setUp(self):
        self.mock_methods(podcollection.PodCollection, '_get_namespaces',
                          '_get_pods', '_merge')

        U = type('User', (), {'username': '4u5hfee'})
        self.pod_collection = podcollection.PodCollection(U())

    def _create_request(self):
        return choice(self.actions), {
            'nodeName': str(uuid4()),
            'containers': ','.join(str(uuid4()) for i in range(
                randrange(1, 10))),
        }

    @mock.patch('kubedock.kapi.podcollection.run_ssh_command')
    @mock.patch('kubedock.kapi.podcollection.send_event')
    def test_no_host(self, send_event_mock, run_ssh_command_mock):
        """ If nodeName isn't specified, do nothing. """
        action, data = self._create_request()
        del data['nodeName']
        result = self.pod_collection._do_container_action(action, data)

        self.assertIsNone(result)
        self.assertFalse(send_event_mock.called)
        self.assertFalse(run_ssh_command_mock.called)

    @mock.patch('kubedock.kapi.podcollection.run_ssh_command')
    @mock.patch('kubedock.kapi.podcollection.send_event')
    def test_run_ssh_command_called(self, send_event_mock,
                                    run_ssh_command_mock):
        """ Check result. Check that `run_ssh_command` has right calls. """
        run_ssh_command_mock.return_value = status, message = 0, 'ok'

        action, data = self._create_request()
        result = self.pod_collection._do_container_action(action, data)

        self.assertDictEqual(
            result,
            {container: message for container in data['containers'].split(',')}
        )
        run_ssh_command_mock.assert_has_calls(
            [mock.call(data['nodeName'], mock.ANY)
             for _ in data['containers'].split(',')]
        )

    @mock.patch('kubedock.kapi.podcollection.run_ssh_command')
    @mock.patch('kubedock.kapi.podcollection.send_event')
    def test_send_event_called(self, send_event_mock, run_ssh_command_mock):
        """ When "start" or "stop" called, event "pull_pod_state"
        should be sent """
        run_ssh_command_mock.return_value = status, message = 0, 'ok'

        action, data = self._create_request()
        self.pod_collection._do_container_action('start', data)
        send_event_mock.assert_has_calls(
            [mock.call('pull_pod_state', message)
             for _ in data['containers'].split(',')]
        )
        action, data = self._create_request()
        self.pod_collection._do_container_action('stop', data)
        send_event_mock.assert_has_calls(
            [mock.call('pull_pod_state', message)
             for _ in data['containers'].split(',')]
        )

    @mock.patch('kubedock.kapi.podcollection.run_ssh_command')
    @mock.patch('kubedock.kapi.podcollection.send_event')
    def test_docker_error(self, send_event_mock, run_ssh_command_mock):
        """ Raise an error, if exit status of run_ssh_command
        is not equal 0 """
        run_ssh_command_mock.return_value = status, message = 1, 'sh-t happens'

        action, data = self._create_request()
        with self.assertRaises(Exception):
            self.pod_collection._do_container_action(action, data)
        run_ssh_command_mock.assert_called_once_with(data['nodeName'],
                                                     mock.ANY)


class TestPodCollectionGetPods(unittest.TestCase, TestCaseMixin):
    def setUp(self):
        # mock all these methods to prevent any accidental calls
        def _init_podcollection(self, owner=None):
            self.owner = owner
            self.k8squery = podcollection.KubeQuery()
        self.mock_methods(
            podcollection.PodCollection, '_get_namespaces', '_merge',
            __init__=_init_podcollection
        )

        U = type('User', (), {'username': '4u5hfee'})
        self.user = U()

    @staticmethod
    def _get_uniq_fake_pod(*args):
        pod = mock.MagicMock()
        pod.sid = str(uuid4())
        pod.id = str(uuid4())
        pod.name = str(uuid4())
        pod.namespace = str(uuid4())
        return pod

    @mock.patch.object(podcollection.KubeQuery, 'get')
    def test_many_namespace_provided(self, get_mock):
        """
        Test that _get_pods generates right api calls
        in the case of multiple namespaces
        """
        get_mock.return_value = {'items': []}
        namespaces = [str(uuid4()) for i in range(randrange(2, 10))]

        pod_collection = podcollection.PodCollection(self.user)
        pod_collection._get_pods(namespaces)

        get_mock.assert_has_calls([
            mock.call([api], ns=namespace)
            for namespace in namespaces
            for api in ('pods', 'replicationcontrollers')
        ])

    @mock.patch('kubedock.kapi.podcollection.Pod')
    @mock.patch.object(podcollection.KubeQuery, 'get')
    def test_replication(self, get_mock, PodMock):
        """
        If replication controller manages more then one pod,
        _get_pods should save only one of them in _collection
        """
        namespace = str(uuid4())
        get_mock.side_effect = lambda res, ns=None: {  # fake kubernates API
            'pods': {'items': [{'metadata': {'labels': {'name': name}}}
                               for name in ('pod1', 'pod1', 'pod1', 'pod2',
                                            'pod2')]},
            'services': {'items': []},
            'replicationcontrollers': {'items': [
                {'spec': {'selector': {'name': 'pod1'}, 'replicas': 1},
                 'metadata': {'name': 'pod1'}},
                {'spec': {'selector': {'name': 'pod2'}, 'replicas': 1},
                 'metadata': {'name': 'pod2'}}
            ]}
        }[res[0]]

        def _get_uniq_fake_pod(item):
            pod = self._get_uniq_fake_pod()
            pod.id = item['metadata']['labels']['name']
            pod.name = pod.id + 'creepy invalid stuff !@#$'
            pod.namespace = namespace
            return pod
        PodMock.populate.side_effect = _get_uniq_fake_pod

        pod_collection = podcollection.PodCollection(self.user)
        pod_collection._get_pods([namespace])

        self.assertItemsEqual(pod_collection._collection.iterkeys(),
                              [('pod1', namespace), ('pod2', namespace)])

    @mock.patch('kubedock.kapi.podcollection.Pod')
    @mock.patch.object(podcollection.KubeQuery, 'get')
    def test_pods_metadata(self, get_mock, PodMock):
        """
        Pods in the resulting collection must be populated with metadata,
        using Pod.populate(<api-pod-item>)
        """
        namespace = str(uuid4())
        api_pod_items = [{'metadata': {'name': str(uuid4()), 'labels': {}}}
                         for i in range(5)]
        get_mock.side_effect = lambda res, ns=None: {  # fake kubernates API
            'pods': {'items': api_pod_items},
            'services': {'items': []},
            'replicationcontrollers': {'items': []}
        }[res[0]]
        PodMock.populate.side_effect = self._get_uniq_fake_pod

        pod_collection = podcollection.PodCollection(self.user)
        pod_collection._get_pods(namespace)

        PodMock.populate.assert_has_calls(map(mock.call, api_pod_items))


class TestPodCollectionIsRelated(unittest.TestCase, TestCaseMixin):
    def test_related(self):
        """
        Object is related iff all key/value pairs in selector exist in labels
        """
        labels = {str(uuid4()): str(uuid4())
                  for i in range(randrange(1, 10))}
        selector = {str(uuid4()): str(uuid4())
                    for i in range(randrange(1, 10))}

        self.assertFalse(podcollection.PodCollection._is_related(
            labels, selector))

        labels_related = labels.copy()
        # If all key/value pairs in selector exist in labels,
        # then object is related
        labels_related.update(selector)
        self.assertTrue(podcollection.PodCollection._is_related(
            labels_related, selector))

        # empty selector will match any object
        self.assertTrue(podcollection.PodCollection._is_related(labels, {}))

        # if labels or selector is None, object is not related
        self.assertFalse(podcollection.PodCollection._is_related(labels, None))
        self.assertFalse(podcollection.PodCollection._is_related(
            None, selector))
        self.assertFalse(podcollection.PodCollection._is_related(None, None))


class TestPodCollectionMerge(unittest.TestCase, TestCaseMixin):
    def setUp(self):
        self.mock_methods(
            podcollection.PodCollection, '_get_namespaces', '_get_pods',
            __init__=lambda self, owner=None: setattr(self, 'owner', owner)
        )

        U = type('User', (), {'username': '4u5hfee'})
        self.user = U()

    @staticmethod
    def _get_uniq_fake_pod(data):
        pod = mock.create_autospec(Pod, instance=True)
        pod.__dict__.update(data)
        pod.__dict__.setdefault('sid', str(uuid4()))
        pod.__dict__.setdefault('name', str(uuid4()))
        pod.__dict__.setdefault('namespace', str(uuid4()))
        return pod

    def _get_fake_pod_model_instances(self, pods_total=10, namespaces_total=3):
        namespaces = [str(uuid4()) for i in range(namespaces_total)]
        pod_ids = [str(uuid4()) for i in range(pods_total)]
        pods_in_db = [{'id': pod_id,
                       'name': 'pod{0}'.format(i),
                       'namespace': namespaces[i % namespaces_total],
                       'owner': self.user,
                       'kube_id': randrange(3),
                       'config': json.dumps({'name': pod_id,
                                             'containers': ()})}
                      for i, pod_id in enumerate(pod_ids)]
        pod_model_instances = []
        for i, data in enumerate(pods_in_db):
            pod_model_instance = mock.MagicMock()
            pod_model_instance.__dict__.update(data)
            pod_model_instance.__dict__.update(json.loads(data['config']))
            pod_model_instance.id = i
            pod_model_instances.append(pod_model_instance)
        return pod_model_instances

    @mock.patch.object(podcollection.helpers, 'fetch_pods')
    def test_pods_fetched(self, fetch_pods_mock):
        """ _merge will fetch pods from db """
        fetch_pods_mock.return_value = []
        pod_collection = podcollection.PodCollection()
        pod_collection._collection = {}
        pod_collection._merge()
        fetch_pods_mock.assert_called_once_with(users=True)

    @mock.patch('kubedock.kapi.podcollection.Pod')
    @mock.patch.object(podcollection.helpers, 'fetch_pods')
    def test_pods_in_db_only(self, fetch_pods_mock, pod_mock):
        """ If pod exists in db only, then _forge_dockers and add in
        _collection """
        generated_pods = []

        def pod_init_mock(data):
            pod = mock.create_autospec(Pod, instance=True)
            pod.__dict__.update(data)
            # pod.name = data['name']
            pod.containers = []
            generated_pods.append(pod)
            return pod
        pod_mock.side_effect = pod_init_mock

        pod_model_instances = self._get_fake_pod_model_instances()
        fetch_pods_mock.return_value = pod_model_instances

        pod_collection = podcollection.PodCollection()
        pod_collection._collection = {}
        pod_collection._merge()

        # [(args, kwargs),..] > [args, args,..]
        self.assertItemsEqual(
            zip(*pod_mock.call_args_list)[0],
            [(json.loads(pod.config),) for pod in pod_model_instances]
        )
        for pod in generated_pods:
            pod._forge_dockers.assert_called_once_with()

        self.assertItemsEqual(
            pod_collection._collection.iterkeys(),
            ((pod.id, pod.namespace) for pod in pod_model_instances)
        )

    @mock.patch.object(podcollection.podutils, 'merge_lists')
    @mock.patch.object(podcollection.helpers, 'fetch_pods')
    def test_pods_in_db_and_kubernetes(self, fetch_pods_mock,
                                       merge_lists_mock):
        """ If pod exists in db and kubernetes, then merge """
        merge_lists_mock.return_value = tuple()

        pods_total = 10
        pod_model_instances = self._get_fake_pod_model_instances(pods_total)
        fetch_pods_mock.return_value = pod_model_instances  # retrieved from db

        pods_in_kubernetes = {  # retrieved from kubernates api
            (pod.id, pod.namespace): self._get_uniq_fake_pod({
                'id': pod.id,
                'sid': pod.name,
                'name': pod.name,
                'namespace': pod.namespace,
                'containers': []
            })
            for pod in pod_model_instances
        }

        pod_collection = podcollection.PodCollection()
        pod_collection._collection = pods_in_kubernetes.copy()
        pod_collection._merge()

        self.assertEqual(len(pod_collection._collection), pods_total)
        # check that data from db was copied in pod
        for pod in pod_model_instances:
            pod_in_collection = pod_collection._collection[pod.id,
                                                           pod.namespace]
            self.assertEqual(pod.id, pod_in_collection.id)
            self.assertEqual(pod.kube_id, pod_in_collection.kube_type)
        # check that containers lists were merged using "name" as key
        merge_lists_mock.assert_has_calls([
            mock.call([], [], 'name')
            for i in range(pods_total)
        ])


@mock.patch('kubedock.kapi.podcollection.TRIAL_KUBES', 10)
class TestPodCollectionCheckTrial(unittest.TestCase, TestCaseMixin):
    def setUp(self):
        self.mock_methods(podcollection.PodCollection, '_get_namespaces',
                          '_merge', '_get_pods')
        U = type('User', (), {'username': '4u5hfee'})
        self.user = U()

    @mock.patch.object(podcollection.podutils, 'raise_')
    def test_enough_kubes(self, raise_mock):
        """ user is trial and have enough kubes for a new pod """
        self.user.is_trial = lambda: True
        self.user.kubes = 5
        pod = {'containers': [{'kubes': 2}, {'kubes': 2}, {'kubes': 1}]}
        podcollection.PodCollection(self.user)._check_trial(pod)
        self.assertFalse(raise_mock.called)

    @mock.patch.object(podcollection.podutils, 'raise_')
    def test_not_enough_kubes(self, raise_mock):
        """ user is trial and don't have enough kubes for a new pod """
        self.user.is_trial = lambda: True
        self.user.kubes = 5
        pod = {'containers': [{'kubes': 2}, {'kubes': 4}]}
        podcollection.PodCollection(self.user)._check_trial(pod)
        raise_mock.assert_called_once_with(mock.ANY)

    @mock.patch.object(podcollection.podutils, 'raise_')
    def test_user_is_not_trial(self, raise_mock):
        self.user.is_trial = lambda: False
        self.user.kubes = 5
        pod = {'containers': [{'kubes': 2}, {'kubes': 4}]}
        podcollection.PodCollection(self.user)._check_trial(pod)
        self.assertFalse(raise_mock.called)


class TestPodCollectionGetSecrets(unittest.TestCase, TestCaseMixin):
    def setUp(self):
        # mock all these methods to prevent any accidental calls
        self.mock_methods(podcollection.PodCollection, '_get_namespaces',
                          '_get_pods', '_merge')

        U = type('User', (), {'username': 'oergjh'})
        self.pod_collection = podcollection.PodCollection(U())

    @mock.patch.object(podcollection.KubeQuery, 'get')
    def test_get_secrets(self, get_mock):
        """Get secrets from kubernetes"""
        pod = fake_pod(id=str(uuid4()), secrets=('secret-1', 'secret-2'),
                       namespace=str(uuid4()))
        get_mock.return_value = {'kind': 'Secret', 'data': {
            '.dockercfg': (
                'eyJxdWF5LmlvIjogeyJhdXRoIjogImRYTmxjbTVoYldVeE9uQmh'
                'jM04zYjNKa01RPT0iLCAiZW1haWwiOiAiYUBhLmEiIH19')
        }}
        username, password, registry = 'username1', 'password1', 'quay.io'

        secrets = self.pod_collection._get_secrets(pod)

        get_mock.assert_has_calls([
            mock.call(['secrets', 'secret-1'], ns=pod.namespace),
            mock.call(['secrets', 'secret-2'], ns=pod.namespace),
        ], any_order=True)
        self.assertEqual(secrets, {'secret-1': (username, password, registry),
                                   'secret-2': (username, password, registry)})

    @mock.patch.object(podcollection.KubeQuery, 'get')
    def test_secret_not_found(self, get_mock):
        """
        If secret was not found in kubernetes,
        podcollection.PodCollection._get_secrets must raise an APIError
        """
        pod = fake_pod(id=str(uuid4()), secrets=('secret-1', 'secret-2'),
                       namespace=str(uuid4()))
        get_mock.return_value = {'kind': 'Status', 'message': 'smth\'s wrong'}

        with self.assertRaises(APIError):
            self.pod_collection._get_secrets(pod)


@mock.patch.object(podcollection.PodCollection, '_get_by_id')
class TestPodCollectionCheckUpdates(unittest.TestCase, TestCaseMixin):
    def setUp(self):
        # mock all these methods to prevent any accidental calls
        self.mock_methods(podcollection.PodCollection, '_get_namespaces',
                          '_get_pods', '_merge')

        U = type('User', (), {'username': 'oergjh'})
        self.pod_collection = podcollection.PodCollection(U())

    def test_pod_not_found(self, get_by_id_mock):
        """If pod was not found, check_updates must raise an APIError"""
        get_by_id_mock.side_effect = Exception
        pod_id = str(uuid4())
        container_id = 'dfghji765redcvbhut'
        with self.assertRaises(Exception):
            self.pod_collection.check_updates(pod_id, container_id)
        get_by_id_mock.assert_called_once_with(pod_id)

    def test_container_not_found(self, get_by_id_mock):
        """
        If container with this id was not found in the pod,
        check_updates must raise an APIError
        """
        pod = fake_pod(id=str(uuid4()), containers=[
            {'image': 'nginx', 'imageID': 'ceab6053', 'name': 'oduhrg94'}
        ])
        get_by_id_mock.return_value = pod

        with self.assertRaises(APIError):
            self.pod_collection.check_updates(pod.id, 'wrong_id')

    @mock.patch.object(podcollection.PodCollection, '_get_secrets')
    @mock.patch.object(podcollection.Image, 'get_id', autospec=True)
    def test_with_secrets(self, get_image_id_mock, get_secrets_mock,
                          get_by_id_mock):
        """Request secrets from kubernetes, format and pass to get_id"""
        Image = podcollection.Image
        image, image_id, container_id = (
            'nginx', 'ceab60537ad2d', 'oduhrg94her4')

        secrets_full = {'secret-1': ('user1', 'password', 'regist.ry'),
                        'secret-2': ('user2', 'p-0', 'quay.io')}
        pod = fake_pod(id=str(uuid4()), secrets=secrets_full.keys(),
                       containers=[{'image': image, 'imageID': image_id,
                                    'name': container_id}])

        get_by_id_mock.return_value = pod
        get_secrets_mock.return_value = secrets_full
        get_image_id_mock.return_value = image_id

        self.pod_collection.check_updates(pod.id, container_id)

        get_secrets_mock.assert_called_once_with(pod)
        get_image_id_mock.assert_called_once_with(Image(image),
                                                  secrets_full.values())

    @mock.patch.object(podcollection.Image, 'get_id', autospec=True)
    def test_check_updates(self, get_image_id_mock, get_by_id_mock):
        """
        check_updates must return True if image_id in registry != imageID in
        pod spec. otherwise (if ids are equal) - return False.
        Raise APIError if it couldn't get image_id from registry
        """
        Image = podcollection.Image
        image, image_id, container_id = 'nginx', 'ceab60537ad2d', \
                                        'oduhrg94her4'
        pod = fake_pod(id=str(uuid4()), secrets=(), containers=[
            {'image': image, 'imageID': image_id, 'name': container_id}
        ])
        get_by_id_mock.return_value = pod

        get_image_id_mock.return_value = None
        with self.assertRaises(APIError):
            self.pod_collection.check_updates(pod.id, container_id)
        get_image_id_mock.assert_called_once_with(Image(image), [])

        get_image_id_mock.reset_mock()
        get_image_id_mock.return_value = image_id
        self.assertFalse(self.pod_collection.check_updates(pod.id,
                                                           container_id))
        get_image_id_mock.assert_called_once_with(Image(image), [])

        get_image_id_mock.reset_mock()
        get_image_id_mock.return_value = 'new_id'
        self.assertTrue(self.pod_collection.check_updates(pod.id,
                                                          container_id))
        get_image_id_mock.assert_called_once_with(Image(image), [])


class TestPodCollectionUpdateContainer(unittest.TestCase, TestCaseMixin):
    def setUp(self):
        # mock all these methods to prevent any accidental calls
        self.mock_methods(podcollection.PodCollection, '_get_namespaces',
                          '_get_pods', '_merge')
        U = type('User', (), {'username': 'oergjh'})
        self.pod_collection = podcollection.PodCollection(U())

    @mock.patch.object(podcollection.PodCollection, '_get_by_id')
    @mock.patch.object(podcollection.PodCollection, '_stop_pod')
    @mock.patch.object(podcollection.PodCollection, '_start_pod')
    def test_update_container(self, start_pod_mock, stop_pod_mock,
                              get_by_id_mock):
        """update_container must restart pod"""
        pod_id, container_id = str(uuid4()), str(uuid4())
        pod = fake_pod(id=pod_id)
        get_by_id_mock.return_value = pod

        self.pod_collection.update_container(pod_id, container_id)
        get_by_id_mock.assert_called_once_with(pod_id)
        stop_pod_mock.assert_called_once_with(pod, block=True)
        start_pod_mock.assert_called_once_with(pod)


# TODO: AC-1662 unbind ip from nodes and delete service
class TestRemoveAndReturnIP(DBTestCase):
    def setUp(self):
        from kubedock.pods.models import PodIP, IPPool
        self.ip = ipaddress.ip_address(u'192.168.43.4')
        self.with_ip_conf = {
            'public_ip': unicode(self.ip),
            'containers': [
                {'ports': [{'isPublic': True}, {}, {'isPublic': False}]},
                {'ports': [{'isPublic': True}, {}, {'isPublic': False}]},
            ],
        }
        self.without_ip_conf = {
            'public_ip_before_freed': unicode(self.ip),
            'containers': [
                {'ports': [{'isPublic_before_freed': True},
                           {'isPublic_before_freed': None},
                           {'isPublic_before_freed': False}]},
                {'ports': [{'isPublic_before_freed': True},
                           {'isPublic_before_freed': None},
                           {'isPublic_before_freed': False}]},
            ],
        }
        self.pod = self.fixtures.pod(config=json.dumps(self.with_ip_conf))
        self.ippool = IPPool(network='192.168.43.0/29').save()
        self.podip = PodIP(pod_id=self.pod.id, network=self.ippool.network,
                           ip_address=int(self.ip)).save()

    def _check_returned(self):
        from kubedock.pods.models import PodIP
        self.assertIsNotNone(PodIP.query.filter_by(pod=self.pod))

    def _check_removed_and_retrun_back(self):
        self.db.session.expire_all()
        self.assertEqual(self.pod.get_dbconfig(), self.without_ip_conf)
        self.assertTrue(self.db.inspect(self.podip).deleted)
        podcollection.PodCollection._return_public_ip(pod_id=self.pod.id)
        self._check_returned()

    def test_remove_public_ip_by_pod_id(self):
        podcollection.PodCollection._remove_public_ip(pod_id=self.pod.id)
        self._check_removed_and_retrun_back()

    def test_remove_public_ip_by_ip(self):
        podcollection.PodCollection._remove_public_ip(ip=int(self.ip))
        self._check_removed_and_retrun_back()

    def test_remove_public_ip_by_both(self):
        podcollection.PodCollection._remove_public_ip(pod_id=self.pod.id,
                                                      ip=int(self.ip))
        self._check_removed_and_retrun_back()

    def test_return_fails_when_no_free_ips_available(self):
        podcollection.PodCollection._remove_public_ip(pod_id=self.pod.id,
                                                      ip=int(self.ip))
        self.ippool.block_ip(self.ippool.hosts(as_int=True))

        with self.assertRaises(Exception):
            podcollection.PodCollection._return_public_ip(pod_id=self.pod.id)
        self.ippool.unblock_ip(self.ippool.hosts(as_int=True))
        self.db.session.flush()
        self._check_removed_and_retrun_back()



class TestPodComposePersistent(DBTestCase):
    @mock.patch('kubedock.kapi.pod.get_storage_class')
    def test_defaults(self, get_storage_class_mock):
        self.user, _ = self.fixtures.user_fixtures()
        self.db.session.add(podcollection.PersistentDisk(
            name='present-2', owner=self.user, size=2
        ))
        self.db.session.commit()

        volumes_in = [
            {'name': 'vol-1', 'localStorage': True},
            {'name': 'vol-2', 'persistentDisk': {'pdName': 'wncm',
                                                 'pdSize': 5}},
            {'name': 'vol-3', 'persistentDisk': {'pdName': 'default-1'}},
            {'name': 'vol-4', 'persistentDisk': {'pdName': 'present-2',
                                                 'pdSize': 2}},
        ]
        volumes_public = [
            {'name': 'vol-1', 'localStorage': True},
            {'name': 'vol-2', 'persistentDisk': {'pdName': 'wncm',
                                                 'pdSize': 5}},
            {'name': 'vol-3', 'persistentDisk': {'pdName': 'default-1',
                                                 'pdSize': 1}},
            {'name': 'vol-4', 'persistentDisk': {'pdName': 'present-2',
                                                 'pdSize': 2}},
        ]
        pod = Pod({'id': str(uuid4()),
                   'owner': self.user,
                   'volumes': volumes_in,
                   'containers': [{'name': 'nginx', 'image': 'nginx'}]})
        pod.compose_persistent()
        self.assertEqual(getattr(pod, 'volumes_public'), volumes_public)


class TestPodCollectionChangePodConfig(TestCase, TestCaseMixin):

    def setUp(self):
        self.mock_methods(podcollection.PodCollection,
                          '_get_namespaces', '_get_pods', '_merge')

        self.node = 'node1.kuberdock.local'
        self.pod_collection = podcollection.PodCollection()

        self.valid_config = {'valid': 'config'}

        self.test_pod = fake_pod(
            use_parents=(mock.Mock,),
            name='unnamed-1',
            kind='replicationcontrollers',
            namespace='ns',
            id='fake-id',
            sid='some-id',
        )

    @mock.patch.object(podcollection.helpers, 'get_pod_config')
    @mock.patch.object(podcollection.podutils, 'raise_if_failure')
    @mock.patch.object(podcollection.helpers, 'replace_pod_config')
    @mock.patch.object(podcollection.KubeQuery, 'put')
    @mock.patch.object(podcollection.PodCollection, '_get_by_id')
    def test_pin_pod_to_node(self, get_by_id, put, rep_config, raise_fail,
                             get_pod_config_mock):
        get_by_id.return_value = self.test_pod
        get_pod_config_mock.return_value = {'node': None}
        self.test_pod.prepare = mock.Mock(return_value=self.valid_config)

        # Actual call
        self.pod_collection._change_pod_config(
            self.test_pod,
            {'node': self.node},
        )

        get_pod_config_mock.assert_called_once_with(self.test_pod.id)
        rep_config.assert_called_once_with(self.test_pod, {'node': self.node})
        get_by_id.assert_called_once_with(self.test_pod.id)
        self.assertTrue(self.test_pod.prepare.called)
        put.assert_called_once_with(
            [self.test_pod.kind, self.test_pod.sid],
            json.dumps(self.valid_config),
            rest=True,
            ns=self.test_pod.namespace
        )
        self.assertTrue(raise_fail.called)


class TestExtractSecrets(unittest.TestCase):
    def test_extract_secrets(self):
        secrets = [
            ('wncm', 'pwd-1', Image('wncm/my-image').full_registry),
            ('wncm-2', 'pwd-2', Image('45.55.52.203:5/img-3').full_registry),
        ]
        containers = [
            {'image': 'nginx'},
            {'image': 'wncm/my-img',
             'secret': {'username': secrets[0][0], 'password': secrets[0][1]}},
            {'image': 'wncm/my-img-2',
             'secret': {'username': secrets[0][0], 'password': secrets[0][1]}},
            {'image': '45.55.52.203:5/img-3',
             'secret': {'username': secrets[1][0], 'password': secrets[1][1],
                        'registry': secrets[1][2]}},
        ]
        result = podcollection.extract_secrets(containers)
        self.assertEqual(result, set(secrets))
        for container in containers:
            self.assertNotIn('secrets', container)


class TestFixRelativeMountPaths(unittest.TestCase):
    def test_fix_relative_mount_paths(self):
        containers = [
            {},  # no volumeMounts
            {'volumeMounts': [{'name': 'vm-1', 'mountPath': '/data-1'},
                              {'name': 'vm-2', 'mountPath': './data-2'},
                              {'name': 'vm-3', 'mountPath': 'data-3'}]},
        ]
        fixed_containers = [
            {},
            {'volumeMounts': [{'name': 'vm-1', 'mountPath': '/data-1'},
                              {'name': 'vm-2', 'mountPath': '/data-2'},
                              {'name': 'vm-3', 'mountPath': '/data-3'}]},
        ]
        podcollection.fix_relative_mount_paths(containers)
        self.assertEqual(containers, fixed_containers)


class TestPodCollectionEdit(DBTestCase, TestCaseMixin):
    def setUp(self):
        self.secret_name = 'a2e43147-5bfe-4b50-9d0b-891a3acb95b2'
        self.old_secret = ('username-1', 'password-1',
                           Image('wncm/my-img').full_registry)
        self.new_secret = ('username-2', 'password-2',
                           Image('45.55.52.203:5000/my-img').full_registry)
        self.all_secrets = [self.old_secret, self.new_secret]

        self.mock_methods(
            podcollection.PodCollection, '_get_namespaces', '_get_pods',
            '_merge', '_get_secrets', '_preprocess_new_pod', '_make_secret')

        self.user, _ = self.fixtures.user_fixtures()
        self.db_pod = self.fixtures.pod(owner=self.user, kube_id=0, config={
            'containers': [{'name': 'wj5cw1y4', 'image': 'wncm/my-img',
                            'kubes': 1}],
            'namespace': 'a99e70fe-f2e9-42dd-8e2b-94d277553250',
            'restartPolicy': 'Always',
            'secrets': [self.secret_name],
            'sid': 'fdcb7959-9a0d-4969-bd55-a3f5fdcb3fa8',
            'volumes': [],
            'volumes_public': [],
        })
        self.edited = {
            'name': self.db_pod.name + 'qwerty',
            'restartPolicy': 'Never',
            'kube_type': 1,
            'containers': [{  # edited container
                'name': 'wj5cw1y4',
                'image': 'wncm/my-img',
                'secret': {'username': self.old_secret[0],
                           'password': self.old_secret[1]},
            }, {  # added container
                'name': 'woeufh29',
                'image': '45.55.52.203:5000/my-img',
                'secret': {'username': self.new_secret[0],
                           'password': self.new_secret[1]},
            }]
        }

        pc = podcollection.PodCollection
        pc._make_secret.side_effect = lambda *a, **kw: str(uuid4())
        pc._get_secrets.return_value = {self.secret_name: self.old_secret}
        pc._preprocess_new_pod.return_value = (self.edited, self.all_secrets)

        self.podcollection = podcollection.PodCollection(self.user)
        self.orig_pod = podcollection.Pod(dict(
            self.db_pod.get_dbconfig(), id=self.db_pod.id, name=self.db_pod.name,
            owner=self.db_pod.owner, kube_type=self.db_pod.kube_id))

    def test_edited_config_saved(self):
        self.podcollection.edit(self.orig_pod, {'edited_config': self.edited})
        self.assertIsNotNone(self.db_pod.get_dbconfig().get('edited_config'))

    def test_preprocess_new_pod_called(self):
        self.podcollection.edit(self.orig_pod, {'edited_config': self.edited})
        self.podcollection._preprocess_new_pod.assert_called_once_with(
            self.edited, original_pod=self.orig_pod, skip_check=False)

        self.podcollection._preprocess_new_pod.reset_mock()
        self.podcollection.edit(self.orig_pod,
                                {'edited_config': self.edited}, skip_check=True)
        self.podcollection._preprocess_new_pod.assert_called_once_with(
            self.edited, original_pod=self.orig_pod, skip_check=True)

    def test_create_only_new_secrets(self):
        """PodCollection.edit shouldn't duplicate secrets."""
        prepared_config = copy.deepcopy(self.edited)
        for container in prepared_config['containers']:
            container.pop('secrets', None)
            container.setdefault('kubes', 1)
        podcollection.PodCollection._preprocess_new_pod.return_value = (
            prepared_config, self.all_secrets
        )

        self.podcollection.edit(self.orig_pod, {'edited_config': self.edited})
        self.podcollection._make_secret.assert_called_once_with(
            self.orig_pod.namespace, *self.new_secret)

if __name__ == '__main__':
    logging.basicConfig(stream=sys.stderr)
    logging.getLogger('TestPodCollection.test_pod').setLevel(logging.DEBUG)
    unittest.main()<|MERGE_RESOLUTION|>--- conflicted
+++ resolved
@@ -24,7 +24,6 @@
 global_patchers = [
     mock.patch.object(podcollection, 'current_app'),
     mock.patch.object(podcollection, 'license_valid'),
-    #mock.patch.object(helpers, 'current_app'),
 ]
 
 
@@ -414,13 +413,8 @@
         U = type('User', (), {'username': 'user'})
 
         self.mock_methods(podcollection.PodCollection, '_get_namespaces',
-<<<<<<< HEAD
-                          '_get_pods', '_merge', 'replace_config',
-                          '_apply_edit')
-=======
-                          '_get_pods', '_merge')
+                          '_get_pods', '_merge', '_apply_edit')
         self.mock_methods(podcollection.helpers, 'replace_pod_config')
->>>>>>> 6e76e865
 
         self.pod_collection = podcollection.PodCollection(U())
 
@@ -451,15 +445,6 @@
         self.assertEqual(self.test_pod.containers[0]['state'], status)
         self.assertEqual(response, self.test_pod.as_dict.return_value)
 
-<<<<<<< HEAD
-    @mock.patch.object(podcollection, 'DBPod')
-    @mock.patch.object(podcollection.PodCollection,
-                       '_get_replicationcontroller')
-    @mock.patch.object(podcollection.PodCollection, '_raise_if_failure')
-    @mock.patch.object(podcollection.PodCollection, '_post')
-    @mock.patch.object(podcollection.PodCollection, '_make_namespace')
-    def test_pod_normal_first_start(self, mk_ns, post_, rif, mk_get_rc, DBPod):
-=======
     @mock.patch.object(podcollection, 'send_pod_status_update')
     @mock.patch.object(podcollection.helpers, 'replace_pod_config')
     @mock.patch.object(podcollection, 'DBPod')
@@ -472,20 +457,13 @@
             raise_if_failure_mock, get_rc_mock, run_service_mock,
             dbpod_mock, replace_pod_config_mock,
             send_pod_status_update_mock):
->>>>>>> 6e76e865
         """
         Test first _start_pod in usual case
         :type post_: mock.Mock
         :type mk_ns: mock.Mock
         :type rif: mock.Mock
         """
-<<<<<<< HEAD
-
-        mk_get_rc.side_effect = APIError('no rc')
-        DBPod.query.get().get_dbconfig.return_value = {'volumes': []}
-=======
         get_rc_mock.side_effect = APIError('no rc')
->>>>>>> 6e76e865
         self.test_pod.prepare = mock.Mock(return_value=self.valid_config)
         dbpod = mock.Mock()
         dbpod_mock.query.get.return_value = dbpod
@@ -494,13 +472,7 @@
         # Actual call
         res = podcollection.prepare_and_run_pod_task(self.test_pod)
 
-<<<<<<< HEAD
-        mk_ns.assert_called_once_with(self.test_pod.namespace)
-        DBPod.query.get().get_dbconfig.assert_called_once_with()
-        self.pod_collection._run_service.assert_called_once_with(self.test_pod)
-=======
         run_service_mock.assert_called_once_with(self.test_pod)
->>>>>>> 6e76e865
         self.test_pod.prepare.assert_called_once_with()
         post_mock.assert_called_once_with(
             [self.test_pod.kind], json.dumps(self.valid_config), rest=True,
@@ -512,53 +484,15 @@
         send_pod_status_update_mock.assert_called_once_with(
             POD_STATUSES.pending, dbpod, 'MODIFIED')
 
-<<<<<<< HEAD
     @mock.patch.object(podcollection, 'DBPod')
-    @mock.patch.object(podcollection.PodCollection,
-                       '_get_replicationcontroller')
-    @mock.patch.object(podcollection.PodCollection, '_post')
-    @mock.patch.object(podcollection.PodCollection, '_make_namespace')
-    def test_pod_first_start_without_ports(self, mk_ns, post_, mk_get_rc, DBPod):
-=======
     @mock.patch.object(podcollection.helpers, 'set_pod_status')
     @mock.patch.object(podcollection, 'prepare_and_run_pod_task')
     @mock.patch.object(podcollection.PodCollection, '_make_namespace')
-    def test_pod_start(self, mk_ns, run_pod_mock, set_pod_status):
->>>>>>> 6e76e865
+    def test_pod_start(self, mk_ns, run_pod_mock, set_pod_status, DBPod):
         """
         Test first _start_pod for pod without ports
         :type post_: mock.Mock
         """
-<<<<<<< HEAD
-        mk_get_rc.side_effect = APIError('no rc')
-        saved_ports = self.test_pod.containers[0]['ports']
-        self.test_pod.containers[0]['ports'] = []
-
-        DBPod.query.get().get_dbconfig.return_value = {'volumes': []}
-        self.test_pod.prepare = mock.Mock(return_value=self.valid_config)
-
-        self.pod_collection._run_service.reset_mock()
-
-        # Actual call
-        res = self.pod_collection._start_pod(self.test_pod)
-
-        mk_ns.assert_called_once_with(self.test_pod.namespace)
-        DBPod.query.get().get_dbconfig.assert_called_once_with()
-        self.assertEquals(self.pod_collection._run_service.called, False)
-        self.test_pod.prepare.assert_called_once_with()
-        post_.assert_called_once_with(
-            [self.test_pod.kind], json.dumps(self.valid_config),
-            ns=self.test_pod.namespace, rest=True)
-        self._check_status(res, POD_STATUSES.pending)
-
-        self.test_pod.containers[0]['ports'] = saved_ports
-
-    @mock.patch.object(podcollection, 'DBPod')
-    @mock.patch.object(podcollection.PodCollection, '_get_replicationcontroller')
-    @mock.patch.object(podcollection.PodCollection, '_post')
-    @mock.patch.object(podcollection.PodCollection, '_make_namespace')
-    def test_pod_normal_second_start(self, mk_ns, post_, mk_get_rc, DBPod):
-=======
         pod = fake_pod(
             use_parents=(Pod,),
             name='unnamed-1',
@@ -588,14 +522,13 @@
     def test_pod_prepare_and_run_task_second_start(
             self, post_, mk_get_rc, dbpod_mock, run_service_mock,
             send_pod_status_update_mock):
->>>>>>> 6e76e865
         """
         Test second _start_pod in usual case
         :type post_: mock.Mock
         """
 
         mk_get_rc.side_effect = APIError('no rc')
-        DBPod.query.get().get_dbconfig.return_value = {
+        dbpod_mock.query.get().get_dbconfig.return_value = {
             'volumes': [], 'service': self.test_service_name}
         self.test_pod.prepare = mock.Mock(return_value=self.valid_config)
 
@@ -608,14 +541,8 @@
         # Actual call
         res = podcollection.prepare_and_run_pod_task(self.test_pod)
 
-<<<<<<< HEAD
-        mk_ns.assert_called_once_with(self.test_pod.namespace)
-        DBPod.query.get().get_dbconfig.assert_called_once_with()
-        self.assertEquals(self.pod_collection._run_service.called, False)
-=======
         dbpod.get_dbconfig.assert_called_once_with()
         self.assertFalse(run_service_mock.called)
->>>>>>> 6e76e865
         self.test_pod.prepare.assert_called_once_with()
         post_.assert_called_once_with(
             [self.test_pod.kind], json.dumps(self.valid_config), rest=True,
@@ -643,10 +570,10 @@
         self.assertFalse(self.pod_collection.needs_public_ip(test_conf2))
 
     @mock.patch.object(podcollection, 'DBPod')
-    @mock.patch.object(podcollection.PodCollection, '_get_replicationcontroller')
-    @mock.patch.object(podcollection.PodCollection, '_put')
+    @mock.patch.object(podcollection, 'get_replicationcontroller')
+    @mock.patch.object(podcollection, 'prepare_and_run_pod_task')
     @mock.patch.object(podcollection.PodCollection, '_make_namespace')
-    def test_apply_edit_called(self, mk_ns, post_, mk_get_rc, DBPod):
+    def test_apply_edit_called(self, mk_ns, run, mk_get_rc, DBPod):
         config = {'volumes': [], 'service': self.test_service_name}
         DBPod.query.get().get_dbconfig.return_value = config
         self.test_pod.prepare = mock.Mock(return_value=self.valid_config)
@@ -720,16 +647,9 @@
         new_secret = ('username-3', 'password-3', 'regist.ry')
         containers = [
             {'image': 'wncm/test_image:4', 'name': 'a', 'args': ['nginx'],
-<<<<<<< HEAD
              'secret': dict(zip(['username', 'password'], same_secret))},
             {'image': 'quay.io/wncm/test_image', 'name': 'b', 'args': ['nginx'],
              'secret': dict(zip(['username', 'password'], new_secret))},
-=======
-             'secret': {'username': secrets[0][0], 'password': secrets[0][1]}},
-            {'image': 'quay.io/wncm/test_image',
-             'name': 'b', 'args': ['nginx'],
-             'secret': {'username': secrets[1][0], 'password': secrets[1][1]}},
->>>>>>> 6e76e865
         ]
         params = dict(self.params, containers=containers)
         podcollection.extract_secrets.return_value = set([new_secret,
