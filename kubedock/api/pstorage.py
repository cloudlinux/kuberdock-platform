--- conflicted
+++ resolved
@@ -1,15 +1,10 @@
 from collections import Sequence
-from numbers import Number
 
 from flask import Blueprint
 from flask.views import MethodView
-<<<<<<< HEAD
+
 from ..exceptions import APIError
 from ..login import auth_required
-=======
-from ..decorators import login_required_or_basic_or_token
-from ..exceptions import APIError
->>>>>>> 127e7b3d
 from ..kapi import pstorage as ps
 from ..nodes.models import Node
 from ..pods.models import PersistentDisk
