--- conflicted
+++ resolved
@@ -715,23 +715,6 @@
                 var options = base[0], Views = base[1];
 
                 var model = options.podModel;
-<<<<<<< HEAD
-=======
-
-                var checkKubeTypes = function(ensureSelected){
-                    if (model.get('kube_type') === Model.KubeType.noAvailableKubeTypes.id){
-                        if (App.userPackage.getKubeTypes().any( function(kt){return kt.get('available'); }))
-                            Model.KubeType.noAvailableKubeTypes.notifyConflict();
-                        else
-                            Model.KubeType.noAvailableKubeTypes.notify();
-                        return true;
-                    } else if (ensureSelected && model.get('kube_type') === undefined){
-                        utils.notifyWindow('Please, select kube type.');
-                        return true;
-                    }
-                };
-
->>>>>>> 06c86d30
                 model.solveKubeTypeConflicts();
 
                 var billingType = settingsCollection.byName('billing_type').get('value'),
