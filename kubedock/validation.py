import re
import socket
import cerberus
import cerberus.errors
from copy import deepcopy
from distutils.util import strtobool
from sqlalchemy import func
import pytz

from .exceptions import APIError
from .predefined_apps.models import PredefinedApp
from .billing.models import Kube, Package, PackageKube
from .users.models import User
from .rbac.models import Role
from .system_settings.models import SystemSettings
from .settings import KUBERDOCK_INTERNAL_USER, AWS, CEPH
from .users.utils import strip_offset_from_timezone


SUPPORTED_VOLUME_TYPES = ['persistentDisk', 'localStorage']


class ValidationError(APIError):
    pass


# Coerce functions


def extbool(value):
    """Bool or string with values ('0', '1', 'true', 'false', 'yes') to bool.
    """
    if isinstance(value, bool):
        return value
    if isinstance(value, basestring):
        return bool(strtobool(value))
    raise TypeError('Invalid type. Must be bool or string')


"""
This schemas it's just a shortcut variables for convenience and reusability
"""
# ===================================================================
PATH_LENGTH = 512

container_image_name_schema = {
    'type': 'string',
    'empty': False,
    'required': True,
    'maxlength': 128,
    'regex': {
        'regex': r'^[a-zA-Z0-9_]+[a-zA-Z0-9/:_!.\-]*$',
        'message': 'image URL must be in format [registry/]image[:tag]',
    },
}

image_search_schema = {
    'type': 'string',
    'empty': False,
    'required': True,
    'maxlength': 128,
}

ascii_string = {
    'type': str, 'regex': {
        'regex': re.compile(ur'^[\u0000-\u007f]*$'),  # ascii range
        'message': 'must be an ascii string'}}

image_request_schema = {
    'image': dict(ascii_string, empty=False, required=True),
    'auth': {
        'type': dict,
        'required': False,
        'nullable': True,
        'schema': {
            'username': dict(ascii_string, empty=False, required=True),
            'password': dict(ascii_string, empty=False, required=True)
        },
    },
    'podID': {'type': 'string', 'empty': False, 'nullable': True},
    'refresh_cache': {'coerce': bool},
}

# http://stackoverflow.com/questions/1418423/the-hostname-regex
hostname_regex = re.compile(
    r"^(?=.{1,255}$)[0-9A-Z](?:(?:[0-9A-Z]|-){0,61}[0-9A-Z])?"
    r"(?:\.[0-9A-Z](?:(?:[0-9A-Z]|-){0,61}[0-9A-Z])?)*\.?$", re.IGNORECASE)
hostname_schema = {
    'type': 'string',
    'empty': False,
    'required': True,
    'maxlength': 255,
    'regex': {
        'regex': hostname_regex,
        'message': 'invalid hostname'
    },
    'resolvable': True,
}


email_local_regex = re.compile(
    r"(^[-!#$%&'*+/=?^_`{}|~0-9A-Z]+"
    r"(\.[-!#$%&'*+/=?^_`{}|~0-9A-Z]+)*\Z"  # dot-atom
    r'|^"([\001-\010\013\014\016-\037!#-\[\]-\177]|'
    r'\\[\001-\011\013\014\016-\177])*"\Z)',  # quoted-string
    re.IGNORECASE)
email_domain_regex = re.compile(
    r'^(?=.{1,255}$)(?:[A-Z0-9](?:[A-Z0-9-]{0,61}[A-Z0-9])?\.)+'
    r'(?P<root>[A-Z0-9-]{2,63}(?<![-0-9]))\Z',
    re.IGNORECASE)
email_literal_regex = re.compile(
    # literal form, ipv4 or ipv6 address (SMTP 4.1.3)
    r'\[([A-f0-9:\.]+)\]\Z',
    re.IGNORECASE)

#: Restriction for environment variables names - uppercase letters, underscore,
# digits and must not start with digits.
# Do not compile it, because there is no support to deep copy of compiled
# regexps since 2.6, and this regex is participating in further deepcopy of
# schemas.
envvar_name_regex = {
    'regex': r'^[A-Za-z_]+[A-Za-z0-9_]*',
    'message': 'Latin letters, digits, undescores are expected only. '
               'Must not start with digit'
}

pdname_regex = {
    'regex': r'^[A-Za-z]+[A-Za-z0-9_\-]*',
    'message': 'Latin letters, digits, '
               'undescores and dashes are expected only. '
               'Must start with a letter'
}


# Kubernetes restriction, names must be dns-compatible
# pod_name = r"^(([A-Za-z0-9][-A-Za-z0-9_.]*)?[A-Za-z0-9])+$"
pod_name_schema = {
    'type': 'string',
    'empty': False,
    'maxlength': 63,    # kubernetes restriction (was)
    # 'regex': pod_name,
}


port_schema = {
    'type': 'integer',
    'min': 1,
    'max': 65535,
}
nullable_port_schema = deepcopy(port_schema)
nullable_port_schema['nullable'] = True


name_schema = {
    'type': 'string',
    'nullable': True,
    'maxlength': 25,
    'regex': {
        'regex': re.compile(r'^[^\W\d]{,25}$', re.U),
        'message': 'only alphabetic characters allowed'
    }
}

user_schema = {
    'username': {
        'type': 'username',
        'required': True,
        'empty': False,
        'unique_case_insensitive': User.username,
        'maxlength': 50,
        'regex': {
            'regex': re.compile(r'.*\D'),
            'message': 'Usernames containing digits only are forbidden.',
        }
    },
    'email': {
        'type': 'email',
        'required': True,
        'empty': False,
        'unique_case_insensitive': User.email,
        'maxlength': 50.
    },
    'password': {
        'type': 'string',
        'required': True,
        'empty': False,
        'maxlength': 25.
    },
    'first_name': name_schema,
    'last_name': name_schema,
    'middle_initials': name_schema,
    'rolename': {
        'type': 'string',
        'required': True,
        'empty': False,
        'maxlength': 64,
        'role_exists': True,
    },
    'package': {
        'type': 'string',
        'required': True,
        'empty': False,
        'maxlength': 64,
        'package_exists': True,
    },
    'active': {
        'type': 'boolean',
        'required': True,
        'coerce': extbool,
    },
    'suspended': {
        'type': 'boolean',
        'required': False,
        'coerce': extbool,
    },
    'timezone': {
        'type': 'string',
        'required': False,
        'allowed': pytz.common_timezones
    },
    'clientid': {
        'type': 'integer',
        'required': False
    },
}


args_list_schema = {'type': 'list', 'schema': {'type': 'string',
                                               'empty': False}}
env_schema = {'type': 'list', 'schema': {'type': 'dict', 'schema': {
    'name': {
        'type': 'string',
        'required': True,
        'empty': False,
        'maxlength': 255,
        'regex': envvar_name_regex
    },
    'value': {'type': 'string', 'required': True},
}}}
path_schema = {'type': 'string', 'maxlength': PATH_LENGTH}
protocol_schema = {'type': 'string', 'allowed': ['TCP', 'tcp', 'UDP', 'udp']}
kubes_qty_schema = {'type': 'integer', 'min': 1,
                    'max_kubes_per_container': True}
container_name_schema = {'type': 'string', 'empty': False, 'maxlength': 255}
pdsize_schema = {'type': 'integer', 'coerce': int, 'min': 1,
                 'pd_size_max': True}
pdname_schema = {'type': 'string', 'required': True, 'empty': False,
                 'maxlength': 36, 'regex': pdname_regex}
kube_type_schema = {'type': 'integer', 'coerce': int, 'kube_type_in_db': True}
volume_name_schema = {'type': 'string', 'coerce': str, 'empty': False,
                      'maxlength': 255}

edited_pod_config_schema = {
    'podIP': {
        'type': 'ipv4',
        'nullable': True,
        'internal_only': True,
    },
    'replicas': {'type': 'integer', 'min': 0, 'max': 1},
    'kube_type': dict(kube_type_schema, kube_type_in_user_package=True,
                      kube_type_exists=True, required=True),
    'kuberdock_resolve': {'type': 'list', 'schema': {'type': 'string'}},
    'node': {
        'type': 'string',
        'nullable': True,
        'internal_only': True,
    },
    'restartPolicy': {
        'type': 'string', 'required': True,
        'allowed': ['Always', 'OnFailure', 'Never']
    },
<<<<<<< HEAD
=======
    'dnsPolicy': {
        'type': 'string', 'required': False,
        'allowed': ['ClusterFirst', 'Default']
    },
    'status': {
        'type': 'string', 'required': False,
        'allowed': ['stopped', 'unpaid']
    },
>>>>>>> 6e76e865
    'volumes': {
        'type': 'list',
        'schema': {
            'type': 'dict',
            'schema': {
                'name': dict(volume_name_schema, volume_type_required=False),
                'persistentDisk': {
                    'type': 'dict',
                    'nullable': True,
                    'pd_backend_required': False,
                    'schema': {
                        'pdName': pdname_schema,
                        'pdSize': pdsize_schema,
                        'used': {
                            'type': 'boolean',
                            'required': False,
                        }
                    }
                },
                'localStorage': {
                    'nullable': True,
                    'anyof': [
                        # {'type': 'boolean'},
                        {
                            'type': 'dict',
                            'schema': {
                                'path': {
                                    'type': 'string',
                                    'required': False,
                                    'nullable': False,
                                    'empty': False,
                                    'maxlength': PATH_LENGTH,
                                    # allowed only for kuberdock-internal
                                    'internal_only': True,
                                }
                            }
                        }
                    ]
                },
                # 'emptyDir': {
                #     'type': 'dict',
                #     'nullable': True
                # },
                # 'scriptableDisk': {
                #     'type': 'dict',
                #     'nullable': True
                # },
                # 'awsElasticBlockStore': {
                #     'type': 'dict',
                #     'nullable': True
                # },
                # 'gitRepo': {
                #     'type': 'dict',
                #     'nullable': True
                # },
                # 'glusterfs': {
                #     'type': 'dict',
                #     'nullable': True
                # },
                # 'iscsi': {
                #     'type': 'dict',
                #     'nullable': True
                # },
                # 'nfs': {
                #     'type': 'dict',
                #     'nullable': True
                # },
                # 'secret': {
                #     'type': 'dict',
                #     'nullable': True
                # },
            },
        }
    },
    'containers': {
        'type': 'list',
        'minlength': 1,
        'required': True,
        'schema': {
            'type': 'dict',
            'schema': {
                'sourceUrl': {'type': 'string', 'required': False},
                'lifecycle': {
                    'type': 'dict',
                    'required': False
                },
                'readinessProbe': {
                    'type': 'dict',
                    'required': False
                },
                'command': args_list_schema,
                'args': args_list_schema,
                'kubes': kubes_qty_schema,
                'image': container_image_name_schema,
                'name': container_name_schema,
                'env': env_schema,
                'ports': {
                    'type': 'list',
                    'schema': {
                        'type': 'dict',
                        'schema': {
                            'containerPort': dict(port_schema, required=True),
                            # null if not public
                            'hostPort': dict(port_schema, nullable=True),
                            'isPublic': {'type': 'boolean'},
                            'protocol': protocol_schema,
                        }
                    }
                },
                'volumeMounts': {
                    'type': 'list',
                    'schema': {
                        'type': 'dict',
                        'schema': {
                            'mountPath': {
                                'type': 'string',
                                'maxlength': PATH_LENGTH,
                            },
                            'name': {
                                'type': 'string',
                            },
                        },
                    }
                },
                'workingDir': path_schema,
                "terminationMessagePath": {
                    'type': 'string',
                    'maxlength': PATH_LENGTH,
                    'nullable': True
                },
                'secret': {
                    'type': 'dict',
                    'nullable': True,
                    'schema': {
                        'username': {'type': 'string', 'nullable': True},
                        'password': {'type': 'string', 'nullable': True},
                    }
                }
            }
        }
    }
}


new_pod_schema = deepcopy(edited_pod_config_schema)
new_pod_schema.update({
    'name': dict(pod_name_schema, required=True),
    'postDescription': {
        'type': 'string',
        'nullable': True,
    },
    'kuberdock_template_id': {
        'type': 'integer',
        'min': 0,
        'nullable': True,
        'template_exists': True,
    },
    'status': {
        'type': 'string', 'required': False,
        'allowed': ['stopped', 'unpaid']
    },
})


command_pod_schema = {
    'command': {'type': 'string', 'allowed': ['start', 'stop', 'redeploy',
                                              'set', 'edit']},
    'commandOptions': {
        'type': 'dict',
        'schema': {
            'wipeOut': {'type': 'boolean', 'nullable': True},
            'status': {'type': 'string', 'required': False,
                       'allowed': ['unpaid', 'stopped']},
            'name': pod_name_schema,
            'postDescription': {'type': 'string', 'nullable': True},
        }
    },

    'edited_config': {
        'type': 'dict',
        'match_volumes': True,
        'nullable': True,
        'schema': edited_pod_config_schema,
    },

    # things that user allowed to change during pod's redeploy
    'containers': {
        'type': 'list',
        'schema': {
            'type': 'dict',
            'schema': {
                'kubes': kubes_qty_schema,
                'name': dict(container_name_schema, required=True),
            }
        }
    }
}


pd_schema = {
    'name': pdname_schema,
    'size': dict(pdsize_schema, required=True),
}


# billing

positive_float_schema = {'coerce': float, 'min': 0}
positive_integer_schema = {'coerce': int, 'min': 0}
positive_non_zero_integer_schema = {'coerce': int, 'min': 1}
billing_name_schema = {'type': 'string', 'maxlength': 64,
                       'required': True, 'empty': False}

kube_name_schema = {
    'type': 'string',
    'maxlength': 25,
    'required': True,
    'empty': False,
    'regex': {
        'regex': r'^[A-Za-z0-9]+[A-Za-z0-9 ]*$',
        'message': 'Name may contain Latin alphabet letters, digits, spaces '
                   'and should not start with a space'
    }
}

package_schema = {
    'name': billing_name_schema,
    'first_deposit': positive_float_schema,
    'currency': {'type': 'string', 'maxlength': 16, 'empty': False},
    'period': {'type': 'string', 'maxlength': 16, 'empty': False,
               'allowed': ['hour', 'month', 'quarter', 'annual']},
    'prefix': {'type': 'string', 'maxlength': 16},
    'suffix': {'type': 'string', 'maxlength': 16},
    'price_ip': positive_float_schema,
    'price_pstorage': positive_float_schema,
    'price_over_traffic': positive_float_schema,
    'is_default': {'type': 'boolean', 'coerce': extbool, 'required': False},
    'count_type': {'type': 'string', 'maxlength': 5, 'required': False,
                   'allowed': ['payg', 'fixed']},
}

kube_schema = {
    'name': kube_name_schema,
    'cpu': {'coerce': float, 'min': 0.01, 'max': 9.99, 'required': True},
    'memory': {'coerce': int, 'min': 1, 'max': 99999, 'required': True},
    'disk_space': {'coerce': int, 'min': 1, 'max': 999, 'required': True},
    'included_traffic': {
        'coerce': int, 'min': 0, 'max': 99999, 'required': True
    },
    'cpu_units': {'type': 'string', 'maxlength': 32, 'empty': False,
                  'allowed': ['Cores']},
    'memory_units': {'type': 'string', 'maxlength': 3, 'empty': False,
                     'allowed': ['MB']},
    'disk_space_units': {'type': 'string', 'maxlength': 3, 'empty': False,
                         'allowed': ['GB']},
    'is_default': {'type': 'boolean', 'coerce': extbool, 'required': False}
}

packagekube_schema = {
    'kube_price': dict(positive_float_schema, required=True),
    'id': positive_integer_schema
}

cpu_multiplier_schema = {
    'coerce': float, 'min': 1, 'max': 100
}

memory_multiplier_schema = {
    'coerce': float, 'min': 1, 'max': 100
}

app_package_schema = {
    'name': {
        'type': 'string',
        'empty': False,
        'required': True,
        'maxlength': 32,
    },
    'recommended': {
        'type': 'boolean',
        'coerce': extbool,
    },
    'goodFor': {
        'type': 'string',
        'maxlength': 64,
    },
    'publicIP': {
        'type': 'boolean',
        'coerce': extbool,
    },
    'pods': {
        'type': 'list',
        'maxlength': 1,  # we don't support multiple pods in one app yet
        'schema': {
            'type': 'dict',
            'schema': {
                'name': dict(pod_name_schema, required=True),
                'kubeType': kube_type_schema,
                'containers': {
                    'type': 'list',
                    'empty': False,
                    'schema': {
                        'type': 'dict',
                        'schema': {
                            'name': container_name_schema,
                            'kubes': kubes_qty_schema,
                        },
                    },
                },
                'persistentDisks': {
                    'type': 'list',
                    'schema': {
                        'type': 'dict',
                        'schema': {
                            'name': volume_name_schema,
                            'pdSize': pdsize_schema,
                        },
                    },
                },
            },
        },
    },
}
predefined_apps_kuberdock_schema = {
    'preDescription': {'type': 'string'},
    'postDescription': {'type': 'string'},
    'packageID': {
        'type': 'integer',
        'coerce': int,
        'package_id_exists': True,
    },
    'appPackages': {
        'type': 'list',
        'required': True,
        'empty': False,
        'maxlength': 4,
        'schema': {
            'type': 'dict',
            'schema': app_package_schema,
        },
    }
}
predefined_app_schema = {
    'kuberdock': {
        'type': 'dict',
        'required': True,
        'schema': predefined_apps_kuberdock_schema,
    }
}


node_schema = {'hostname': hostname_schema, 'kube_type': kube_type_schema}


ippool_schema = {
    'network': {'type': 'string'},
    'autoblock': {
        'type': 'string',
        'nullable': True,
        'regex': {
            'regex': re.compile(r'^(?:(?:\s*\d+(?:-\d+)?\s*,)*'
                                r'(?:\s*\d+(?:-\d+)?\s*))?$'),
            'message': 'Exclude IP\'s are expected to be in the form of 5,6,7 '
                       'or 6-134 or both comma-separated',
        },
    },
    'node': {
        'type': 'string',
        'nullable': True,
        # Optional because schema should be the same both when
        # NONFLOATING_PUBLIC_IPS is either True and False.
        'required': False,
    },
}


# ===================================================================


class V(cerberus.Validator):
    """
    This class is for all custom and our app-specific validators and types,
    implement any new here.
    """
    # TODO: add readable error messages for regexps in old schemas
    type_map = {str: 'string',
                int: 'integer',
                float: 'float',
                bool: 'boolean',
                dict: 'dict',
                list: 'list',
                # None: 'string'  # you can use `None` to set the default type
                set: 'set'}

    def __init__(self, *args, **kwargs):
        self.user = kwargs.get('user')
        super(V, self).__init__(*args, **kwargs)

    def validate_schema(self, schema):
        """
        Little hack to allow us to use sandard python types
        (or anything at all) for type validation.
        Just map it to some string in self.type_map
        """
        for value in schema.itervalues():
            vtype = value.get('type')
            if not vtype:
                continue
            if isinstance(vtype, (list, tuple)):
                value['type'] = [
                    self.type_map.get(typeentry, typeentry)
                    for typeentry in vtype
                ]
            else:
                value['type'] = self.type_map.get(vtype, vtype)
        return super(V, self).validate_schema(schema)

    def _api_validation(self, data, schema, **kwargs):
        validated = self.validated(data, schema, **kwargs)
        if validated is None:
            raise ValidationError(self.errors)
        return validated

    def _validate_regex(self, re_obj, field, value):
        """
        The same as original Validator._validate_regex, but can accept
        pre-compiled regex as a parameter or a regex-object:
        {'regex': <pattern or compiled regex>,
        'message': <custom error message>}

        Examples:

        'regex': r'^[A-Za-z]*$'
        'regex': re.compile(r'^[A-Z]*$', re.IGNORECASE)
        'regex': {'regex': r'^[A-Za-z]*$',
                  'message': 'should contain letters of Latin alphabet only'}
        'regex': {'regex': re.compile(r'^[A-Z]*$', re.IGNORECASE),
                  'message': 'should contain letters of Latin alphabet only'}
        """
        if not isinstance(value, basestring):
            return

        message = u'value "{value}" does not match regex "{regex}"'
        if isinstance(re_obj, dict):
            message = re_obj['message'].decode('utf-8')
            re_obj = re_obj['regex']

        if isinstance(re_obj, basestring):
            re_obj = re.compile(re_obj)

        if not re_obj.match(value):
            self._error(field, message.format(value=value,
                                              regex=re_obj.pattern))

    def _validate_type_email(self, field, value):
        super(V, self)._validate_type_string(field, value)

        if not value or '@' not in value:
            self._error(field, 'invalid email address (there is no @ in it)')
            return

        user_part, domain_part = value.rsplit('@', 1)

        if not email_local_regex.match(user_part):
            self._error(field, 'invalid email address (local part)')

        try:
            domain_part = domain_part.encode('idna')
        except (TypeError, UnicodeError):
            self._error(field, 'invalid email address (domain part)')

        if domain_part.endswith('.web'):
            self._error(field, 'invalid email address (domain part)')

        if email_domain_regex.match(domain_part):
            return

        literal_match = email_literal_regex.match(domain_part)
        if literal_match:
            ip_address = literal_match.group(1)
            try:
                socket.inet_pton(socket.AF_INET, ip_address)
                return
            except socket.error:
                pass
        self._error(field, 'invalid email address (domain part)')

    def _validate_internal_only(self, internal_only, field, value):
        if internal_only and self.user != KUBERDOCK_INTERNAL_USER:
            self._error(field, 'not allowed')

    def _validate_template_exists(self, exists, field, value):
        if exists:
            if value is None:
                return
            templ = PredefinedApp.query.get(value)
            if not templ:
                self._error(field,
                            'There is no template with such template_id')

    def _validate_kube_type_exists(self, exists, field, value):
        if exists:
            kube = Kube.query.get(value)
            if kube is None:
                self._error(field, 'Pod can\'t be created, because cluster has '
                                   'no kube type with id "{0}", please contact '
                                   'administrator.'.format(value))
            elif not kube.available:
                self._error(field, 'Pod can\'t be created, because cluster has '
                                   'no nodes with "{0}" kube type, please '
                                   'contact administrator.'.format(kube.name))

    def _validate_kube_type_in_user_package(self, exists, field, value):
        if exists and self.user:
            if self.user == KUBERDOCK_INTERNAL_USER and \
                    value == Kube.get_internal_service_kube_type():
                return
            package = User.get(self.user).package
            if value not in [k.kube_id for k in package.kubes]:
                self._error(field,
                            "Pod can't be created, because your package "
                            "\"{0}\" does not include kube type with id "
                            "\"{1}\"".format(package.name, value))

    def _validate_kube_type_in_db(self, exists, field, value):
        if exists:
            kube = Kube.query.get(value)
            if not kube:
                self._error(field, 'No such kube_type: "{0}"'.format(value))
            elif not kube.is_public() and self.user != KUBERDOCK_INTERNAL_USER:
                self._error(field, 'Forbidden kube type: "{0}"'.format(value))

    def _validate_pd_backend_required(self, pd_backend_required, field, value):
        if pd_backend_required and not (AWS or CEPH):
            self._error(field, 'persistent storage backend wasn\'t configured')

    def _validate_type_ipv4(self, field, value):
        try:
            socket.inet_pton(socket.AF_INET, value)
        except socket.error:
            self._error(field, 'Invalid ipv4 address')

    def _validate_type_strnum(self, field, value):
        try:
            float(value)
        except ValueError:
            self._error(field, '{0} should be string or number'.format(field))

    def _validate_resolvable(self, resolvable, field, value):
        if resolvable:
            try:
                socket.gethostbyname(value)
            except socket.error:
                self._error(field,
                            "Can't be resolved. "
                            "Check /etc/hosts file for correct Node records")

    def _validate_match_volumes(self, match_volumes, field, value):
        """Used in pod spec root to check volumeMounts and volumes"""
        if match_volumes:
            volumes_mismatch = check_volumes_match(value)
            if volumes_mismatch:
                self._error(field, volumes_mismatch)

    def _validate_volume_type_required(self, vtr, field, value):
        # Used in volumes list
        if vtr:
            for vol in self.document['volumes']:
                if vol.keys() == ['name']:
                    self._error(field, 'Volume type is required for volume '
                                       '"{0}"'.format(value))
                    return
                for k in vol.keys():
                    if k not in SUPPORTED_VOLUME_TYPES + ['name']:
                        self._error(field,
                                    'Unsupported volume type "{0}"'.format(k))

    def _validate_pd_size_max(self, exists, field, value):
        if exists:
            max_size = SystemSettings.get_by_name('persitent_disk_max_size')
            if max_size and int(value) > int(max_size):
                self._error(field, (
                    'Persistent disk size must be less or equal '
                    'to "{0}" GB').format(max_size))

    def _validate_max_kubes_per_container(self, exists, field, value):
        if exists:
            max_size = SystemSettings.get_by_name('max_kubes_per_container')
            if max_size and int(value) > int(max_size):
                self._error(field, (
                    'Container cannot have more than {0} kubes.'.format(
                        max_size)))

    def _validate_package_exists(self, exists, field, value):
        if exists:
            if Package.by_name(value) is None:
                self._error(field, "Package doesn't exist")

    def _validate_package_id_exists(self, exists, field, value):
        if exists:
            if Package.query.get(int(value)) is None:
                self._error(field, 'Package with id "{0}" doesn\'t exist'.format(value))


def check_int_id(id):
    try:
        int(id)
    except ValueError:
        raise APIError('Invalid id')


def check_image_search(searchkey):
    validator = V()
    if not validator.validate(
            {'searchkey': searchkey},
            {'searchkey': image_search_schema}):
        raise ValidationError(validator.errors['searchkey'])


def check_image_request(params):
    V()._api_validation(params, image_request_schema)


def check_node_data(data):
    V(allow_unknown=True)._api_validation(data, node_schema)
    if is_ip(data['hostname']):
        raise ValidationError('Please add nodes by hostname, not by ip')


def is_ip(addr):
    try:
        socket.inet_pton(socket.AF_INET, addr)
    except socket.error:
        return False
    else:
        return True


def check_hostname(hostname):
    validator = V()
    if not validator.validate({'Hostname': hostname},
                              {'Hostname': hostname_schema}):
        raise APIError(validator.errors)
    if is_ip(hostname):
        raise APIError('Please, enter hostname, not ip address.')


def check_change_pod_data(data):
    data = V(allow_unknown=True)._api_validation(data, command_pod_schema)
    # TODO: with cerberus 0.10, just use "purge_unknown" option
    return {'command': data.get('command'),
            'edited_config': data.get('edited_config'),
            'commandOptions': data.get('commandOptions') or {},
            'containers': [{'name': c.get('name'), 'kubes': c.get('kubes')}
                           for c in data.get('containers') or []]}


def check_new_pod_data(data, user=None):
    validator = V(user=None if user is None else user.username)
    if not validator.validate(data, new_pod_schema):
        raise APIError(validator.errors)
    volumes_mismatch = check_volumes_match(data)
    if volumes_mismatch:
        raise APIError(volumes_mismatch)


def check_internal_pod_data(data, user=None):
    validator = V(user=None if user is None else user.username)
    if not validator.validate(data, new_pod_schema):
        raise APIError(validator.errors)
    kube_type = data.get('kube_type', Kube.get_default_kube_type())
    if Kube.get_internal_service_kube_type() != kube_type:
        raise APIError('Internal pod must be of type {0}'.format(
            Kube.get_internal_service_kube_type()))


def check_system_settings(data):
    validator = V()
    name = data.get('name', '')
    value = data.get('value', '')

    # Purely cosmetic issue: forbid leading '+'
    if name in ['persitent_disk_max_size', 'cpu_multiplier',
                'memory_multiplier', 'max_kubes_per_container']:
        if not re.match(r'[0-9]', value):
            fmt = 'Value for "{0}" is expected to start with digits'
            raise APIError(fmt.format(' '.join(name.split('_')).capitalize(),))

    if name in ['persitent_disk_max_size', 'max_kubes_per_container']:
        if not validator.validate({'value': value},
                                  {'value': positive_non_zero_integer_schema}):
            fmt = 'Incorrect value for "{0}" limit'
            raise APIError(fmt.format(' '.join(name.split('_')).capitalize(),))
    elif name == 'cpu_multiplier':
        if not validator.validate({'value': value},
                                  {'value': cpu_multiplier_schema}):
            raise APIError('Incorrect value for CPU multiplier')
    elif name == 'memory_multiplier':
        if not validator.validate({'value': value},
                                  {'value': memory_multiplier_schema}):
            raise APIError('Incorrect value for Memory multiplier')


class UserValidator(V):
    """Validator for user api"""

    username_regex = {
        'regex': re.compile(r'^[A-Z0-9](?:[A-Z0-9_-]{0,23}[A-Z0-9])?$',
                            re.IGNORECASE),
        'message': 'Username should contain only Latin letters and '
                   'Numbers and must not be more than 25 characters in length'
    }

    def __init__(self, *args, **kwargs):
        self.id = kwargs.get('id')
        super(UserValidator, self).__init__(*args, **kwargs)

    def _validate_unique_case_insensitive(self, model_field, field, value):
        model = model_field.class_

        taken_query = model.query.filter(
            func.lower(model_field) == func.lower(value)
        )
        if self.id is not None:  # in case of update
            taken_query = taken_query.filter(model.id != self.id)
        if taken_query.first() is not None:
            self._error(field, 'has already been taken')

    def _validate_role_exists(self, exists, field, value):
        if exists:
            if Role.by_rolename(value) is None:
                self._error(field, "Role doesn't exists")

    def validate_user(self, data, update=False):
        data = _clear_timezone(data, ['timezone'])
        data = self._api_validation(data, user_schema, update=update)
        # TODO: with cerberus 0.10, just use "purge_unknown" option
        data = {key: value for key, value in data.iteritems()
                if key in user_schema}
        return data

    def _validate_type_username(self, field, value):
        """Validates username by username_regex and email validator"""
        if self.username_regex['regex'].match(value):
            return

        super(UserValidator, self)._validate_type_email(field, value)

        if 'username' in self.errors:
            self._error(field, self.username_regex['message'])


def _clear_timezone(data, keys):
    """Clears timezone fields - removes UTC offset from timezone string:
    Europe/London (+000) -> Europe/London
    """
    if not data:
        return data
    for key in keys:
        if key in data:
            data[key] = strip_offset_from_timezone(data[key])
    return data


def check_pricing_api(data, schema, *args, **kwargs):
    validated = V(allow_unknown=True)._api_validation(data, schema,
                                                      *args, **kwargs)
    # purge unknown
    data = {field: value for field, value in validated.iteritems()
            if field in schema}
    return data


def check_volumes_match(pod_config):
    vol_names = {v.get('name', '') for v in pod_config.get('volumes') or []}

    for container in pod_config.get('containers') or []:
        for volume_mount in container.get('volumeMounts') or []:
            if volume_mount.get('name') not in vol_names:
                return ('Volume "{0}" is not defined in volumes list'
                        .format(volume_mount.get('name')))<|MERGE_RESOLUTION|>--- conflicted
+++ resolved
@@ -269,17 +269,6 @@
         'type': 'string', 'required': True,
         'allowed': ['Always', 'OnFailure', 'Never']
     },
-<<<<<<< HEAD
-=======
-    'dnsPolicy': {
-        'type': 'string', 'required': False,
-        'allowed': ['ClusterFirst', 'Default']
-    },
-    'status': {
-        'type': 'string', 'required': False,
-        'allowed': ['stopped', 'unpaid']
-    },
->>>>>>> 6e76e865
     'volumes': {
         'type': 'list',
         'schema': {
@@ -437,6 +426,10 @@
         'nullable': True,
         'template_exists': True,
     },
+    'dnsPolicy': {
+        'type': 'string', 'required': False,
+        'allowed': ['ClusterFirst', 'Default']
+    },
     'status': {
         'type': 'string', 'required': False,
         'allowed': ['stopped', 'unpaid']
