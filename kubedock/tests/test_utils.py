from collections import namedtuple
from datetime import datetime
import unittest
import nginx

import mock

from ..testutils.testcases import DBTestCase
from ..exceptions import APIError
<<<<<<< HEAD
from ..login import get_user_role
=======
>>>>>>> 127e7b3d
from ..utils import (
    atomic,
    get_api_url,
    compose_dnat,
    from_binunit,
    parse_datetime_str,
    update_dict,
    run_ssh_command,
    all_request_params,
    get_available_port,
    get_current_dnat,
    get_timezone,
    update_allowed,
    from_siunit,
)


class TestAtomic(DBTestCase):
    class TargetAPIEror(APIError):
        """Some APIError inside target code"""

    class CreatePackageError(APIError):
        """Common error that should be rised instead of any non-`APIError`"""
        status_code = 500
        message = "Couldn't create package."

    def setUp(self):
        from kubedock.billing.models import Package

        self.Package = Package

        self.total_before = len(self.Package.query.all())
        self.current_transaction = self.db.session.begin_nested()

        patcher = mock.patch('kubedock.utils.current_app')
        self.addCleanup(patcher.stop)
        self.app_logger = patcher.start().logger

    def _target_with_exception(self):
        self.db.session.begin_nested()
        self.db.session.add(self.Package(name=self.fixtures.randstr()))
        self.db.session.commit()
        self.db.session.add(self.Package(name=self.fixtures.randstr()))
        raise Exception('Exception inside target code')
        self.db.session.add(self.Package(name=self.fixtures.randstr()))

    def _target_with_APIError(self):
        self.db.session.begin_nested()
        self.db.session.add(self.Package(name=self.fixtures.randstr()))
        self.db.session.commit()
        self.db.session.add(self.Package(name=self.fixtures.randstr()))
        raise self.TargetAPIEror('APIError inside target code')
        self.db.session.add(self.Package(name=self.fixtures.randstr()))

    def _target_without_exception(self):
        self.db.session.add(self.Package(name=self.fixtures.randstr()))

        self.db.session.begin_nested()
        self.db.session.add(self.Package(name=self.fixtures.randstr()))
        self.db.session.rollback()

        self.db.session.begin_nested()
        self.db.session.add(self.Package(name=self.fixtures.randstr()))
        self.db.session.commit()

        self.db.session.add(self.Package(name=self.fixtures.randstr()))

    def _target_with_commit(self):
        self.db.session.add(self.Package(name=self.fixtures.randstr()))
        self.db.session.commit()
        self.db.session.add(self.Package(name=self.fixtures.randstr()))

    def _target_with_rollback(self):
        self.db.session.add(self.Package(name=self.fixtures.randstr()))
        self.db.session.rollback()
        self.db.session.add(self.Package(name=self.fixtures.randstr()))

    def test_with_exception(self):
        """
        If some non-`APIError` was rised, rollback all changes,
        and raise `CreatePackageError` instead.
        """

        with self.assertRaises(self.CreatePackageError):
            with atomic(self.CreatePackageError()):
                self._target_with_exception()
        self.assertEqual(self.app_logger.warn.call_count, 1)

        # Nothing's changed
        self.assertEqual(self.total_before, len(self.Package.query.all()))
        # Current thansaction wasn't commited or rolled back
        self.assertTrue(self.current_transaction.is_active)

    def test_with_api_error(self):
        """If some `APIError` was rised, don't stop it, but rollback all changes."""
        with self.assertRaises(self.TargetAPIEror):  # original exception
            with atomic(self.CreatePackageError()):
                self._target_with_APIError()

        # Nothing's changed
        self.assertEqual(self.total_before, len(self.Package.query.all()))
        # Current thansaction wasn't commited or rolled back
        self.assertTrue(self.current_transaction.is_active)

    def test_ok(self):
        """If everything is ok, preserve changes."""
        with atomic(self.CreatePackageError()):
            self._target_without_exception()

        # There are some changes
        self.assertEqual(self.total_before + 3, len(self.Package.query.all()))
        # But current thansaction wasn't commited or rolled back
        self.assertTrue(self.current_transaction.is_active)

    def test_ok_and_commit_current_transaction(self):
        """If everything is ok, preserve changes and commit current transaction."""
        with atomic(self.CreatePackageError(), nested=False):
            self._target_without_exception()

        # There are some changes
        self.assertEqual(self.total_before + 3, len(self.Package.query.all()))
        # Current thansaction was commited
        self.assertFalse(self.current_transaction.is_active)

    def test_ok_as_decrator(self):
        """Test decorator form."""
        decorator = atomic(self.CreatePackageError())
        decorator(self._target_without_exception)()

        # There are some changes
        self.assertEqual(self.total_before + 3, len(self.Package.query.all()))
        # But current thansaction wasn't commited or rolled back
        self.assertTrue(self.current_transaction.is_active)

    def test_ok_and_commit_current_transaction_as_decrator(self):
        """
        Parameter `commit` in decorated function must override parameter `nested`
        in `atomic` decorator.
        """
        decorator = atomic(self.CreatePackageError())
        decorator(self._target_without_exception)(commit=True)

        # There are some changes
        self.assertEqual(self.total_before + 3, len(self.Package.query.all()))
        # Current thansaction was commited
        self.assertFalse(self.current_transaction.is_active)

    def test_main_transaction_commited(self):
        """Prevent main transaction from beeng commited inside of atomic block."""
        with self.assertRaises(atomic.UnexpectedCommit):
            with atomic():
                self._target_with_commit()
        # Nothing's changed
        self.assertEqual(self.total_before, len(self.Package.query.all()))
        # Current thansaction wasn't commited or rolled back
        self.assertTrue(self.current_transaction.is_active)

    def test_main_transaction_rolled_back(self):
        """
        Raise an exception if main transaction was rolled back
        inside of atomic block
        """
        with self.assertRaises(atomic.UnexpectedRollback):
            with atomic():
                self._target_with_rollback()
        # Nothing's changed
        self.assertEqual(self.total_before, len(self.Package.query.all()))
        # Current thansaction wasn't commited or rolled back
        self.assertTrue(self.current_transaction.is_active)

    def test_nested(self):
        """Test nested usage."""
        with self.assertRaises(self.TargetAPIEror):  # original exception
            with atomic(self.CreatePackageError()):
                with atomic(self.CreatePackageError()):
                    with atomic(self.CreatePackageError()):
                        self._target_without_exception()
                    self._target_with_APIError()
                self.assertEqual(self.app_logger.warn.call_count, 1)
                self._target_without_exception()

        # Nothing's changed
        self.assertEqual(self.total_before, len(self.Package.query.all()))
        # Current thansaction wasn't commited or rolled back
        self.assertTrue(self.current_transaction.is_active)


class TestUtilsGetApiUrl(unittest.TestCase):

    def test_expected_urls(self):
        self.assertEquals('http://localhost:8080/api/v1/pods',
                          get_api_url('pods', namespace=False))

        self.assertEquals(
            'http://localhost:8080/api/v1/namespaces/default/pods',
            get_api_url('pods'))

        self.assertEquals(
            'http://localhost:8080/api/v1/namespaces/default/pods',
            get_api_url('pods', namespace='default'))

        self.assertEquals(
            'http://localhost:8080/api/v1/namespaces/default/pods/some-pod',
            get_api_url('pods', 'some-pod'))

        self.assertEquals(
            'http://localhost:8080/api/v1/namespaces/zxc/pods/asd',
            get_api_url('pods', 'asd', namespace='zxc'))

        self.assertEquals('http://localhost:8080/api/v1/namespaces',
                          get_api_url('namespaces', namespace=False))

        self.assertEquals('http://localhost:8080/api/v1/namespaces/asd',
                          get_api_url('namespaces', 'asd', namespace=False))

        self.assertEquals('ws://localhost:8080/api/v1/endpoints?watch=true',
                          get_api_url('endpoints', namespace=False, watch=True))

        self.assertEquals(
            'ws://localhost:8080/api/v1/namespaces/test/endpoints?watch=true',
            get_api_url('endpoints', namespace='test', watch=True))

        self.assertEquals(
            'ws://localhost:8080/api/v1/namespaces/n/endpoints/t1?watch=true',
            get_api_url('endpoints', 't1', namespace='n', watch=True))

        # Special pod name
        self.assertEquals(
            'http://localhost:8080/api/v1/namespaces/user-unnamed-1-82cf712fd0bea4ac37ab9e12a2ee3094/pods/unnamed-1aj3q02ep9bv1rtu6z7wf-c4h6t',
            get_api_url(
                'pods', 'unnamed-1aj3q02ep9bv1rtu6z7wf-c4h6t',
                namespace='user-unnamed-1-82cf712fd0bea4ac37ab9e12a2ee3094'))

        # Special ns name
        self.assertEquals(
            'http://localhost:8080/api/v1/namespaces/user-unnamed-1-v1cf712fd0bea4ac37ab9e12a2ee3094/pods/unnamed-1aj3q02ep9bv1rtu6z7wf-c4h6t',
            get_api_url(
                'pods', 'unnamed-1aj3q02ep9bv1rtu6z7wf-c4h6t',
                namespace='user-unnamed-1-v1cf712fd0bea4ac37ab9e12a2ee3094'))


# TODO: remove after handle_aws_node
class TestUtilsComposes(unittest.TestCase):

    def test_composes(self):
        self.assertEquals('iptables -t nat -A PREROUTING -i enp0s5 -p tcp '
                          '-d 192.168.168.168/32 --dport 8080 -j DNAT '
                          '--to-destination 10.254.10.10:54321',
                          compose_dnat('A', 'enp0s5', 'tcp',
                                       '192.168.168.168/32', 8080,
                                       '10.254.10.10', 54321))


class TestUtilsFromBinunit(unittest.TestCase):

    def test_from_binunit(self):
        self.assertEquals(from_binunit('1017368Ki'), 1041784832)
        self.assertEquals(from_binunit('1017368Ki', 'GiB', 2), 0.97)
        self.assertEquals(from_binunit('1017368Ki', 'GiB', 0), 1)
        self.assertEquals(from_binunit('1017368Ki', 'MiB'), 993.5234375)
        self.assertEquals(from_binunit('1017368Ki', 'MiB', 0), 994)
        self.assertEquals(from_binunit('1017368Ki', 'MiB', rtype=int), 993)
        self.assertEquals(from_binunit('1017368Ki', 'MiB', 0, float), 994.0)
        self.assertEquals(from_binunit('1017368Ki', 'MiB',
                                       rtype=lambda x: float(int(x))), 993.0)


class TestUtilsParseDatetimeStr(unittest.TestCase):

    def test_parse_datetime_str(self):
        dt = datetime(2000, 1, 20, 12, 34, 56)
        self.assertEquals(parse_datetime_str("2000-01-20"),
                          dt.replace(hour=0, minute=0, second=0))
        self.assertEquals(parse_datetime_str("2000-01-20 12:34:56"), dt)
        self.assertEquals(parse_datetime_str("2000-01-20T12:34:56"), dt)
        self.assertEquals(parse_datetime_str("2000-01-20T12:34:56Z"), dt)


class TestUtilsUpdateDict(unittest.TestCase):

    def test_update_dict(self):
        dict_in = {
            'foo': {
                'bar': 'baz',
                'hello': 'world'
            },
            'lorem': 'ipsum'
        }
        dict_diff = {
            'foo': {
                'hello': 'universe'
            }
        }
        dict_out = {
            'foo': {
                'bar': 'baz',
                'hello': 'universe'
            },
            'lorem': 'ipsum'
        }
        update_dict(dict_in, dict_diff)
        self.assertEquals(dict_in, dict_out)


class TestUtilsRunSSHCommand(unittest.TestCase):

    @mock.patch('kubedock.utils.ssh_connect')
    def test_run_ssh_command(self, ssh_connect_mock):
        host = 'node'
        command = 'uname -n'

        stdout = mock.Mock()
        stdout.channel.recv_exit_status.return_value = 1
        stdout.read.return_value = 'foo'

        stderr = mock.Mock()
        stderr.read.return_value = 'bar'

        ssh = mock.Mock()
        ssh.exec_command.return_value = (mock.Mock(), stdout, stderr)
        ssh_connect_mock.return_value = (ssh, 'error')

        self.assertRaises(APIError, run_ssh_command, host, command)

        ssh_connect_mock.return_value = (ssh, None)
        res = run_ssh_command(host, command)
        self.assertEqual(res, (1, 'bar'))

        stdout.channel.recv_exit_status.return_value = 0
        res = run_ssh_command(host, command)
        self.assertEqual(res, (0, 'foo'))

        ssh.exec_command.assert_called_with(command)
        self.assertEqual(ssh.exec_command.call_count, 2)

        ssh_connect_mock.assert_called_with(host)
        self.assertEqual(ssh_connect_mock.call_count, 3)


class TestUtilsAllRequestParams(unittest.TestCase):

    @mock.patch('kubedock.utils.request')
    def test_all_request_params(self, request_mock):
        dict1 = {'foo1': 'bar1'}
        dict2 = {'foo2': 'bar2'}
        dict3 = {'foo3': 'bar3'}

        expected = {}
        expected.update(dict1)
        expected.update(dict2)
        expected.update(dict3)

        dict1_wtoken = dict1.copy()
        dict1_wtoken.update({'token': 'abcd'})

        request_mock.args.to_dict.return_value = dict1_wtoken
        request_mock.json = dict2
        request_mock.form.to_dict.return_value = dict3
        self.assertEqual(all_request_params(), expected)


class TestLoginGetUserRole(unittest.TestCase):
    @mock.patch('kubedock.login.logout_user')
    @mock.patch('kubedock.login.g')
    @mock.patch('kubedock.login.current_user')
    def test_get_user_role(self, current_user_mock, g_mock, logout_user_mock):
        role1 = 'Admin'
        role2 = 'User'
        role3 = 'AnonymousUser'

        current_user_mock.role.rolename = role1
        self.assertEqual(get_user_role(), role1)

        del current_user_mock.role
        g_mock.user.role.rolename = role2
        self.assertEqual(get_user_role(), role2)

        del g_mock.user.role
        self.assertEqual(get_user_role(), role3)
        logout_user_mock.assert_called_once_with()


class TestUtilsGetAvailablePort(unittest.TestCase):

    @mock.patch('kubedock.utils.random')
    @mock.patch('kubedock.utils.socket')
    def test_get_available_port(self, socket_mock, random_mock):
        host = 'node'
        port = 44444

        sock = mock.Mock()
        sock.connect_ex.return_value = 1
        socket_mock.socket.return_value = sock

        random_mock.randint.return_value = port

        res = get_available_port(host)
        self.assertEqual(res, port)
        sock.connect_ex.assert_called_with((host, port))


# TODO: remove after handle_aws_node
class TestUtilsGetCurrentDNAT(unittest.TestCase):

    def test_get_current_dnat(self):
        rules = (
            'Chain PREROUTING (policy ACCEPT)\n'
            'target     prot opt source               destination\n'
            'DNAT       tcp  --  0.0.0.0/0            192.168.77.129       tcp dpt:80 to:10.254.97.4:80\n'
            'KUBE-PORTALS-CONTAINER  all  --  0.0.0.0/0            0.0.0.0/0            /* handle ClusterIPs; NOTE: this must be before the NodePort rules */\n'
            'KUBE-NODEPORT-CONTAINER  all  --  0.0.0.0/0            0.0.0.0/0            ADDRTYPE match dst-type LOCAL /* handle service NodePorts; NOTE: this must be the last rule in the chain */\n'
        )

        NetData = namedtuple('NetData', ['host_port', 'pod_ip', 'pod_port'])

        out = mock.Mock()
        out.read.return_value = rules
        conn = mock.Mock()
        conn.exec_command.return_value = None, out, None

        expected = [NetData(80, '10.254.97.4', 80)]
        res = get_current_dnat(conn)
        self.assertEqual(expected, res)


class TestUtilsGetTimezone(unittest.TestCase):

    @mock.patch('os.path.realpath')
    @mock.patch('os.path.islink')
    def test_get_timezone(self, islink_mock, realpath_mock):
        islink_mock.return_value = True
        realpath_mock.return_value = '/usr/share/zoneinfo/Europe/Kiev'

        res = get_timezone()
        self.assertEqual(res, 'Europe/Kiev')

        realpath_mock.return_value = '/foo/bar'
        self.assertRaises(OSError, get_timezone)

        islink_mock.return_value = False
        self.assertRaises(OSError, get_timezone)

        res = get_timezone(default_tz='UTC')
        self.assertEqual(res, 'UTC')


class TestUtilUpdateNginxProxyRestriction(unittest.TestCase):

    conf = """
            server {
                listen 8123;
                server_name localhost;

                location / {
                    return 403;
                }

                location /v2 {
                    return 403;
                }

                location /v2/keys {
                    proxy_pass http://127.0.0.1:4001;
                    allow bla-bla.com
                }
            }

            server {
                listen 8124;
                server_name localhost2;

                location / {
                    return 403;
                }

                location /v2/keys {
                    proxy_pass http://127.0.0.1:4001;
                    allow bla-bla.com
                }

                location /v2/values {
                    proxy_pass http://127.0.0.1:4002;
                    allow bla2-bla2.com
                }
            }
        """
    accept_ips = ['127.0.0.1', '192.168.3.1', '192.168.3.2']

    def test_update_allowed(self):

        def check_ips(location):
            ips = [key.value for key in location.keys if key.name == 'allow']
            self.assertEqual(self.accept_ips, ips)
            self.assertEqual(location.keys[-1].as_dict(), {'deny': 'all'})

        conf = nginx.loads(self.conf)
        update_allowed(self.accept_ips, conf)
        servers = conf.filter('Server')
        location = servers[0].filter('Location')[0]
        self.assertFalse(any([key.name in ('allow', 'deny')
                              for key in location.keys]))
        location = servers[0].filter('Location')[1]
        self.assertFalse(any([key.name in ('allow', 'deny')
                              for key in location.keys]))
        location = servers[0].filter('Location')[2]
        check_ips(location)
        location = servers[1].filter('Location')[0]
        self.assertFalse(any([key.name in ('allow', 'deny')
                              for key in location.keys]))
        location = servers[1].filter('Location')[1]
        check_ips(location)
        location = servers[1].filter('Location')[2]
        check_ips(location)


class TestUtilsFromSiunit(unittest.TestCase):

    def test_from_siunit(self):
        self.assertEquals(from_siunit('4'), 4.0)
        self.assertEquals(from_siunit('2200m'), 2.2)


if __name__ == '__main__':
    unittest.main()<|MERGE_RESOLUTION|>--- conflicted
+++ resolved
@@ -7,10 +7,8 @@
 
 from ..testutils.testcases import DBTestCase
 from ..exceptions import APIError
-<<<<<<< HEAD
 from ..login import get_user_role
-=======
->>>>>>> 127e7b3d
+
 from ..utils import (
     atomic,
     get_api_url,
