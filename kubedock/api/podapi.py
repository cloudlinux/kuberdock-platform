from flask import Blueprint
from flask.views import MethodView

from ..exceptions import PermissionDenied
from ..login import auth_required
from ..decorators import maintenance_protected
<<<<<<< HEAD
=======
from ..exceptions import PermissionDenied
>>>>>>> 127e7b3d
from ..utils import KubeUtils, register_api
from ..kapi.podcollection import PodCollection, PodNotFound
from ..pods.models import Pod
from ..system_settings.models import SystemSettings
from ..validation import check_new_pod_data, check_change_pod_data
from ..rbac import check_permission


podapi = Blueprint('podapi', __name__, url_prefix='/podapi')


class PodsAPI(KubeUtils, MethodView):
    decorators = [KubeUtils.jsonwrap, KubeUtils.pod_start_permissions,
                  auth_required]

    @check_permission('get', 'pods')
    def get(self, pod_id):
        user = self._get_current_user()
        return PodCollection(user).get(pod_id, as_json=False)

    @maintenance_protected
    @check_permission('create', 'pods')
    def post(self):
        user = self._get_current_user()
        params = self._get_params()
        check_new_pod_data(params, user)
        return PodCollection(user).add(params)

    @maintenance_protected
    def put(self, pod_id):
        user = self._get_current_user()
        params = self._get_params()
        data = check_change_pod_data(params)

        db_pod = Pod.query.get(pod_id)
        if db_pod is None:
            raise PodNotFound()

        privileged = False
        if user.is_administrator():
            user = db_pod.owner
            privileged = True  # admin interacts with user's pod

        billing_type = SystemSettings.get_by_name('billing_type').lower()
        if billing_type != 'no billing' and user.fix_price and not privileged:
            command = params.get('command')
            commandOptions = params.get('commandOptions')
            if (command == 'set' and 'status' in commandOptions and
                    commandOptions['status'] != db_pod.status):
                # fix-price user is not allowed to change paid/unpaid status
                # and start pod directly, only through billing system
                raise PermissionDenied(
                    'Direct requests are forbidden for fixed-price users.')
            kubes = db_pod.kubes_detailed
            for container in data.get('containers', []):
                if container.get('kubes') is not None:
                    kubes[container['name']] = container['kubes']
            if command == 'redeploy' and db_pod.kubes != sum(kubes.values()):
                # fix-price user is not allowed to upgrade pod
                # directly, only through billing system
                raise PermissionDenied(
                    'Direct requests are forbidden for fixed-price users.')

        pods = PodCollection(user)
        return pods.update(pod_id, data)
    patch = put

    @maintenance_protected
    @check_permission('delete', 'pods')
    def delete(self, pod_id):
        user = self._get_current_user()
        pods = PodCollection(user)
        return pods.delete(pod_id)
register_api(podapi, PodsAPI, 'podapi', '/', 'pod_id', strict_slashes=False)


@podapi.route('/<pod_id>/<container_name>/update', methods=['GET'],
              strict_slashes=False)
@auth_required
@KubeUtils.jsonwrap
@check_permission('get', 'pods')
def check_updates(pod_id, container_name):
    user = KubeUtils._get_current_user()
    return PodCollection(user).check_updates(pod_id, container_name)


@podapi.route('/<pod_id>/<container_name>/update', methods=['POST'],
              strict_slashes=False)
@auth_required
@KubeUtils.jsonwrap
@check_permission('get', 'pods')
def update_container(pod_id, container_name):
    user = KubeUtils._get_current_user()
    return PodCollection(user).update_container(pod_id, container_name)<|MERGE_RESOLUTION|>--- conflicted
+++ resolved
@@ -1,13 +1,9 @@
 from flask import Blueprint
 from flask.views import MethodView
 
+from ..decorators import maintenance_protected
 from ..exceptions import PermissionDenied
 from ..login import auth_required
-from ..decorators import maintenance_protected
-<<<<<<< HEAD
-=======
-from ..exceptions import PermissionDenied
->>>>>>> 127e7b3d
 from ..utils import KubeUtils, register_api
 from ..kapi.podcollection import PodCollection, PodNotFound
 from ..pods.models import Pod
